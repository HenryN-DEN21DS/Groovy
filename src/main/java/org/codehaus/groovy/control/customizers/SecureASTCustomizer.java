/*
 *  Licensed to the Apache Software Foundation (ASF) under one
 *  or more contributor license agreements.  See the NOTICE file
 *  distributed with this work for additional information
 *  regarding copyright ownership.  The ASF licenses this file
 *  to you under the Apache License, Version 2.0 (the
 *  "License"); you may not use this file except in compliance
 *  with the License.  You may obtain a copy of the License at
 *
 *    http://www.apache.org/licenses/LICENSE-2.0
 *
 *  Unless required by applicable law or agreed to in writing,
 *  software distributed under the License is distributed on an
 *  "AS IS" BASIS, WITHOUT WARRANTIES OR CONDITIONS OF ANY
 *  KIND, either express or implied.  See the License for the
 *  specific language governing permissions and limitations
 *  under the License.
 */
package org.codehaus.groovy.control.customizers;

import org.codehaus.groovy.ast.ClassNode;
import org.codehaus.groovy.ast.CodeVisitorSupport;
import org.codehaus.groovy.ast.GroovyCodeVisitor;
import org.codehaus.groovy.ast.ImportNode;
import org.codehaus.groovy.ast.MethodNode;
import org.codehaus.groovy.ast.ModuleNode;
import org.codehaus.groovy.ast.expr.ArgumentListExpression;
import org.codehaus.groovy.ast.expr.ArrayExpression;
import org.codehaus.groovy.ast.expr.AttributeExpression;
import org.codehaus.groovy.ast.expr.BinaryExpression;
import org.codehaus.groovy.ast.expr.BitwiseNegationExpression;
import org.codehaus.groovy.ast.expr.BooleanExpression;
import org.codehaus.groovy.ast.expr.CastExpression;
import org.codehaus.groovy.ast.expr.ClassExpression;
import org.codehaus.groovy.ast.expr.ClosureExpression;
import org.codehaus.groovy.ast.expr.ClosureListExpression;
import org.codehaus.groovy.ast.expr.ConstantExpression;
import org.codehaus.groovy.ast.expr.ConstructorCallExpression;
import org.codehaus.groovy.ast.expr.DeclarationExpression;
import org.codehaus.groovy.ast.expr.ElvisOperatorExpression;
import org.codehaus.groovy.ast.expr.Expression;
import org.codehaus.groovy.ast.expr.FieldExpression;
import org.codehaus.groovy.ast.expr.GStringExpression;
import org.codehaus.groovy.ast.expr.LambdaExpression;
import org.codehaus.groovy.ast.expr.ListExpression;
import org.codehaus.groovy.ast.expr.MapEntryExpression;
import org.codehaus.groovy.ast.expr.MapExpression;
import org.codehaus.groovy.ast.expr.MethodCallExpression;
import org.codehaus.groovy.ast.expr.MethodPointerExpression;
import org.codehaus.groovy.ast.expr.MethodReferenceExpression;
import org.codehaus.groovy.ast.expr.NotExpression;
import org.codehaus.groovy.ast.expr.PostfixExpression;
import org.codehaus.groovy.ast.expr.PrefixExpression;
import org.codehaus.groovy.ast.expr.PropertyExpression;
import org.codehaus.groovy.ast.expr.RangeExpression;
import org.codehaus.groovy.ast.expr.SpreadExpression;
import org.codehaus.groovy.ast.expr.SpreadMapExpression;
import org.codehaus.groovy.ast.expr.StaticMethodCallExpression;
import org.codehaus.groovy.ast.expr.TernaryExpression;
import org.codehaus.groovy.ast.expr.TupleExpression;
import org.codehaus.groovy.ast.expr.UnaryMinusExpression;
import org.codehaus.groovy.ast.expr.UnaryPlusExpression;
import org.codehaus.groovy.ast.expr.VariableExpression;
import org.codehaus.groovy.ast.stmt.AssertStatement;
import org.codehaus.groovy.ast.stmt.BlockStatement;
import org.codehaus.groovy.ast.stmt.BreakStatement;
import org.codehaus.groovy.ast.stmt.CaseStatement;
import org.codehaus.groovy.ast.stmt.CatchStatement;
import org.codehaus.groovy.ast.stmt.ContinueStatement;
import org.codehaus.groovy.ast.stmt.DoWhileStatement;
import org.codehaus.groovy.ast.stmt.EmptyStatement;
import org.codehaus.groovy.ast.stmt.ExpressionStatement;
import org.codehaus.groovy.ast.stmt.ForStatement;
import org.codehaus.groovy.ast.stmt.IfStatement;
import org.codehaus.groovy.ast.stmt.ReturnStatement;
import org.codehaus.groovy.ast.stmt.Statement;
import org.codehaus.groovy.ast.stmt.SwitchStatement;
import org.codehaus.groovy.ast.stmt.SynchronizedStatement;
import org.codehaus.groovy.ast.stmt.ThrowStatement;
import org.codehaus.groovy.ast.stmt.TryCatchStatement;
import org.codehaus.groovy.ast.stmt.WhileStatement;
import org.codehaus.groovy.classgen.BytecodeExpression;
import org.codehaus.groovy.classgen.GeneratorContext;
import org.codehaus.groovy.control.CompilationFailedException;
import org.codehaus.groovy.control.CompilePhase;
import org.codehaus.groovy.control.SourceUnit;
import org.codehaus.groovy.syntax.Token;

import java.util.ArrayList;
import java.util.Arrays;
import java.util.Collections;
import java.util.LinkedList;
import java.util.List;
import java.util.Map;

/**
 * This customizer allows securing source code by controlling what code constructs are allowed. For example, if you only
 * want to allow arithmetic operations in a groovy shell, you can configure this customizer to restrict package imports,
 * method calls and so on.
 * <p>
 * Most of the security customization options found in this class work with either blacklist or whitelist. This means that, for a
 * single option, you can set a whitelist OR a blacklist, but not both. You can mix whitelist/blacklist strategies for
 * different options. For example, you can have import whitelist and tokens blacklist.
 * <p>
 * The recommended way of securing shells is to use whitelists because it is guaranteed that future features of the
 * Groovy language won't be allowed by defaut. Using blacklists, you can limit the features of the languages by opting
 * out, but new language features would require you to update your configuration.
 * <p>
 * If you set neither a whitelist nor a blacklist, then everything is authorized.
 * <p>
 * Combinations of import and star imports constraints are authorized as long as you use the same type of list for both.
 * For example, you may use an import whitelist and a star import whitelist together, but you cannot use an import white
 * list with a star import blacklist. static imports are handled separately, meaning that blacklisting an import <b>
 * does not</b> prevent from using a static import.
 * <p>
 * Eventually, if the features provided here are not sufficient, you may implement custom AST filtering handlers, either
 * implementing the {@link StatementChecker} interface or {@link ExpressionChecker} interface then register your
 * handlers thanks to the {@link #addExpressionCheckers(org.codehaus.groovy.control.customizers.SecureASTCustomizer.ExpressionChecker...)}
 * and {@link #addStatementCheckers(org.codehaus.groovy.control.customizers.SecureASTCustomizer.StatementChecker...)}
 * methods.
 * <p>
 * Here is an example of usage. We will create a groovy classloader which only supports arithmetic operations and imports
 * the java.lang.Math classes by default.
 *
 * <pre>
 * final ImportCustomizer imports = new ImportCustomizer().addStaticStars('java.lang.Math') // add static import of java.lang.Math
 *             final SecureASTCustomizer secure = new SecureASTCustomizer()
 *             secure.with {
 *                 closuresAllowed = false
 *                 methodDefinitionAllowed = false
 *
 *                 importsWhitelist = []
 *                 staticImportsWhitelist = []
 *                 staticStarImportsWhitelist = ['java.lang.Math'] // only java.lang.Math is allowed
 *
 *                 tokensWhitelist = [
 *                         PLUS,
 *                         MINUS,
 *                         MULTIPLY,
 *                         DIVIDE,
 *                         MOD,
 *                         POWER,
 *                         PLUS_PLUS,
 *                         MINUS_MINUS,
 *                         COMPARE_EQUAL,
 *                         COMPARE_NOT_EQUAL,
 *                         COMPARE_LESS_THAN,
 *                         COMPARE_LESS_THAN_EQUAL,
 *                         COMPARE_GREATER_THAN,
 *                         COMPARE_GREATER_THAN_EQUAL,
 *                 ].asImmutable()
 *
 *                 constantTypesClassesWhiteList = [
 *                         Integer,
 *                         Float,
 *                         Long,
 *                         Double,
 *                         BigDecimal,
 *                         Integer.TYPE,
 *                         Long.TYPE,
 *                         Float.TYPE,
 *                         Double.TYPE
 *                 ].asImmutable()
 *
 *                 receiversClassesWhiteList = [
 *                         Math,
 *                         Integer,
 *                         Float,
 *                         Double,
 *                         Long,
 *                         BigDecimal
 *                 ].asImmutable()
 *             }
 *             CompilerConfiguration config = new CompilerConfiguration()
 *             config.addCompilationCustomizers(imports, secure)
 *             GroovyClassLoader loader = new GroovyClassLoader(this.class.classLoader, config)
 *  </pre>
 *
 * @since 1.8.0
 */
public class SecureASTCustomizer extends CompilationCustomizer {

    private boolean isPackageAllowed = true;
    private boolean isClosuresAllowed = true;
    private boolean isMethodDefinitionAllowed = true;

    // imports
    private List<String> importsWhitelist;
    private List<String> importsBlacklist;

    // static imports
    private List<String> staticImportsWhitelist;
    private List<String> staticImportsBlacklist;

    // star imports
    private List<String> starImportsWhitelist;
    private List<String> starImportsBlacklist;

    // static star imports
    private List<String> staticStarImportsWhitelist;
    private List<String> staticStarImportsBlacklist;

    // indirect import checks
    // if set to true, then security rules on imports will also be applied on classnodes.
    // Direct instantiation of classes without imports will therefore also fail if this option is enabled
    private boolean isIndirectImportCheckEnabled;

    // statements
    private List<Class<? extends Statement>> statementsWhitelist;
    private List<Class<? extends Statement>> statementsBlacklist;
    private final List<StatementChecker> statementCheckers = new LinkedList<>();

    // expressions
    private List<Class<? extends Expression>> expressionsWhitelist;
    private List<Class<? extends Expression>> expressionsBlacklist;
    private final List<ExpressionChecker> expressionCheckers = new LinkedList<>();

    // tokens from Types
    private List<Integer> tokensWhitelist;
    private List<Integer> tokensBlacklist;

    // constant types
    private List<String> constantTypesWhiteList;
    private List<String> constantTypesBlackList;

    // receivers
    private List<String> receiversWhiteList;
    private List<String> receiversBlackList;

    public SecureASTCustomizer() {
        super(CompilePhase.CANONICALIZATION);
    }

    public boolean isMethodDefinitionAllowed() {
        return isMethodDefinitionAllowed;
    }

    public void setMethodDefinitionAllowed(final boolean methodDefinitionAllowed) {
        isMethodDefinitionAllowed = methodDefinitionAllowed;
    }

    public boolean isPackageAllowed() {
        return isPackageAllowed;
    }

    public boolean isClosuresAllowed() {
        return isClosuresAllowed;
    }

    public void setClosuresAllowed(final boolean closuresAllowed) {
        isClosuresAllowed = closuresAllowed;
    }

    public void setPackageAllowed(final boolean packageAllowed) {
        isPackageAllowed = packageAllowed;
    }

    public List<String> getImportsBlacklist() {
        return importsBlacklist;
    }

    public void setImportsBlacklist(final List<String> importsBlacklist) {
        if (importsWhitelist != null || starImportsWhitelist != null) {
            throw new IllegalArgumentException("You are not allowed to set both whitelist and blacklist");
        }
        this.importsBlacklist = importsBlacklist;
    }

    public List<String> getImportsWhitelist() {
        return importsWhitelist;
    }

    public void setImportsWhitelist(final List<String> importsWhitelist) {
        if (importsBlacklist != null || starImportsBlacklist != null) {
            throw new IllegalArgumentException("You are not allowed to set both whitelist and blacklist");
        }
        this.importsWhitelist = importsWhitelist;
        if (this.starImportsWhitelist == null) {
            starImportsWhitelist = Collections.emptyList();
        }
    }

    public List<String> getStarImportsBlacklist() {
        return starImportsBlacklist;
    }

    public void setStarImportsBlacklist(final List<String> starImportsBlacklist) {
        if (importsWhitelist != null || starImportsWhitelist != null) {
            throw new IllegalArgumentException("You are not allowed to set both whitelist and blacklist");
        }
        this.starImportsBlacklist = normalizeStarImports(starImportsBlacklist);
        if (this.importsBlacklist == null) importsBlacklist = Collections.emptyList();
    }

    public List<String> getStarImportsWhitelist() {
        return starImportsWhitelist;
    }

    public void setStarImportsWhitelist(final List<String> starImportsWhitelist) {
        if (importsBlacklist != null || starImportsBlacklist != null) {
            throw new IllegalArgumentException("You are not allowed to set both whitelist and blacklist");
        }
        this.starImportsWhitelist = normalizeStarImports(starImportsWhitelist);
        if (this.importsWhitelist == null) importsWhitelist = Collections.emptyList();
    }

    private static List<String> normalizeStarImports(List<String> starImports) {
        List<String> result = new ArrayList<>(starImports.size());
        for (String starImport : starImports) {
            if (starImport.endsWith(".*") || starImport.endsWith(".**")) {
                result.add(starImport);
            } else if (starImport.endsWith("**")) {
                result.add(starImport.replaceFirst("\\*+$", ""));
            } else if (starImport.endsWith(".")) {
                result.add(starImport + "*");
            } else {
                result.add(starImport + ".*");
            }
        }
        return Collections.unmodifiableList(result);
    }

    public List<String> getStaticImportsBlacklist() {
        return staticImportsBlacklist;
    }

    public void setStaticImportsBlacklist(final List<String> staticImportsBlacklist) {
        if (staticImportsWhitelist != null || staticStarImportsWhitelist != null) {
            throw new IllegalArgumentException("You are not allowed to set both whitelist and blacklist");
        }
        this.staticImportsBlacklist = staticImportsBlacklist;
        if (this.staticStarImportsBlacklist == null) {
            staticStarImportsBlacklist = Collections.emptyList();
        }
    }

    public List<String> getStaticImportsWhitelist() {
        return staticImportsWhitelist;
    }

    public void setStaticImportsWhitelist(final List<String> staticImportsWhitelist) {
        if (staticImportsBlacklist != null || staticStarImportsBlacklist != null) {
            throw new IllegalArgumentException("You are not allowed to set both whitelist and blacklist");
        }
        this.staticImportsWhitelist = staticImportsWhitelist;
        if (this.staticStarImportsWhitelist == null) {
            staticStarImportsWhitelist = Collections.emptyList();
        }
    }

    public List<String> getStaticStarImportsBlacklist() {
        return staticStarImportsBlacklist;
    }

    public void setStaticStarImportsBlacklist(final List<String> staticStarImportsBlacklist) {
        if (staticImportsWhitelist != null || staticStarImportsWhitelist != null) {
            throw new IllegalArgumentException("You are not allowed to set both whitelist and blacklist");
        }
        this.staticStarImportsBlacklist = normalizeStarImports(staticStarImportsBlacklist);
        if (this.staticImportsBlacklist == null) this.staticImportsBlacklist = Collections.emptyList();
    }

    public List<String> getStaticStarImportsWhitelist() {
        return staticStarImportsWhitelist;
    }

    public void setStaticStarImportsWhitelist(final List<String> staticStarImportsWhitelist) {
        if (staticImportsBlacklist != null || staticStarImportsBlacklist != null) {
            throw new IllegalArgumentException("You are not allowed to set both whitelist and blacklist");
        }
        this.staticStarImportsWhitelist = normalizeStarImports(staticStarImportsWhitelist);
        if (this.staticImportsWhitelist == null) this.staticImportsWhitelist = Collections.emptyList();
    }

    public List<Class<? extends Expression>> getExpressionsBlacklist() {
        return expressionsBlacklist;
    }

    public void setExpressionsBlacklist(final List<Class<? extends Expression>> expressionsBlacklist) {
        if (expressionsWhitelist != null) {
            throw new IllegalArgumentException("You are not allowed to set both whitelist and blacklist");
        }
        this.expressionsBlacklist = expressionsBlacklist;
    }

    public List<Class<? extends Expression>> getExpressionsWhitelist() {
        return expressionsWhitelist;
    }

    public void setExpressionsWhitelist(final List<Class<? extends Expression>> expressionsWhitelist) {
        if (expressionsBlacklist != null) {
            throw new IllegalArgumentException("You are not allowed to set both whitelist and blacklist");
        }
        this.expressionsWhitelist = expressionsWhitelist;
    }

    public List<Class<? extends Statement>> getStatementsBlacklist() {
        return statementsBlacklist;
    }

    public void setStatementsBlacklist(final List<Class<? extends Statement>> statementsBlacklist) {
        if (statementsWhitelist != null) {
            throw new IllegalArgumentException("You are not allowed to set both whitelist and blacklist");
        }
        this.statementsBlacklist = statementsBlacklist;
    }

    public List<Class<? extends Statement>> getStatementsWhitelist() {
        return statementsWhitelist;
    }

    public void setStatementsWhitelist(final List<Class<? extends Statement>> statementsWhitelist) {
        if (statementsBlacklist != null) {
            throw new IllegalArgumentException("You are not allowed to set both whitelist and blacklist");
        }
        this.statementsWhitelist = statementsWhitelist;
    }

    public List<Integer> getTokensBlacklist() {
        return tokensBlacklist;
    }

    public boolean isIndirectImportCheckEnabled() {
        return isIndirectImportCheckEnabled;
    }

    /**
     * Set this option to true if you want your import rules to be checked against every class node. This means that if
     * someone uses a fully qualified class name, then it will also be checked against the import rules, preventing, for
     * example, instantiation of classes without imports thanks to FQCN.
     *
     * @param indirectImportCheckEnabled set to true to enable indirect checks
     */
    public void setIndirectImportCheckEnabled(final boolean indirectImportCheckEnabled) {
        isIndirectImportCheckEnabled = indirectImportCheckEnabled;
    }

    /**
     * Sets the list of tokens which are blacklisted.
     *
     * @param tokensBlacklist the tokens. The values of the tokens must be those of {@link org.codehaus.groovy.syntax.Types}
     */
    public void setTokensBlacklist(final List<Integer> tokensBlacklist) {
        if (tokensWhitelist != null) {
            throw new IllegalArgumentException("You are not allowed to set both whitelist and blacklist");
        }
        this.tokensBlacklist = tokensBlacklist;
    }

    public List<Integer> getTokensWhitelist() {
        return tokensWhitelist;
    }

    /**
     * Sets the list of tokens which are whitelisted.
     *
     * @param tokensWhitelist the tokens. The values of the tokens must be those of {@link org.codehaus.groovy.syntax.Types}
     */
    public void setTokensWhitelist(final List<Integer> tokensWhitelist) {
        if (tokensBlacklist != null) {
            throw new IllegalArgumentException("You are not allowed to set both whitelist and blacklist");
        }
        this.tokensWhitelist = tokensWhitelist;
    }

    public void addStatementCheckers(StatementChecker... checkers) {
        statementCheckers.addAll(Arrays.asList(checkers));
    }

    public void addExpressionCheckers(ExpressionChecker... checkers) {
        expressionCheckers.addAll(Arrays.asList(checkers));
    }

    public List<String> getConstantTypesBlackList() {
        return constantTypesBlackList;
    }

    public void setConstantTypesBlackList(final List<String> constantTypesBlackList) {
        if (constantTypesWhiteList != null) {
            throw new IllegalArgumentException("You are not allowed to set both whitelist and blacklist");
        }
        this.constantTypesBlackList = constantTypesBlackList;
    }

    public List<String> getConstantTypesWhiteList() {
        return constantTypesWhiteList;
    }

    public void setConstantTypesWhiteList(final List<String> constantTypesWhiteList) {
        if (constantTypesBlackList != null) {
            throw new IllegalArgumentException("You are not allowed to set both whitelist and blacklist");
        }
        this.constantTypesWhiteList = constantTypesWhiteList;
    }

    /**
     * An alternative way of setting constant types.
     *
     * @param constantTypesWhiteList a list of classes.
     */
    public void setConstantTypesClassesWhiteList(final List<Class> constantTypesWhiteList) {
        List<String> values = new LinkedList<>();
        for (Class aClass : constantTypesWhiteList) {
            values.add(aClass.getName());
        }
        setConstantTypesWhiteList(values);
    }

    /**
     * An alternative way of setting constant types.
     *
     * @param constantTypesBlackList a list of classes.
     */
    public void setConstantTypesClassesBlackList(final List<Class> constantTypesBlackList) {
        List<String> values = new LinkedList<>();
        for (Class aClass : constantTypesBlackList) {
            values.add(aClass.getName());
        }
        setConstantTypesBlackList(values);
    }

    public List<String> getReceiversBlackList() {
        return receiversBlackList;
    }

    /**
     * Sets the list of classes which deny method calls.
     *
     * Please note that since Groovy is a dynamic language, and
     * this class performs a static type check, it will be reletively
     * simple to bypass any blacklist unless the receivers blacklist contains, at
     * a minimum, Object, Script, GroovyShell, and Eval. Additionally,
     * it is necessary to also blacklist MethodPointerExpression in the
     * expressions blacklist for the receivers blacklist to function
     * as a security check.
     *
     * @param receiversBlackList the list of refused classes, as fully qualified names
     */
    public void setReceiversBlackList(final List<String> receiversBlackList) {
        if (receiversWhiteList != null) {
            throw new IllegalArgumentException("You are not allowed to set both whitelist and blacklist");
        }
        this.receiversBlackList = receiversBlackList;
    }

    /**
     * An alternative way of setting {@link #setReceiversBlackList(java.util.List) receiver classes}.
     *
     * @param receiversBlacklist a list of classes.
     */
    public void setReceiversClassesBlackList(final List<Class> receiversBlacklist) {
        List<String> values = new LinkedList<>();
        for (Class aClass : receiversBlacklist) {
            values.add(aClass.getName());
        }
        setReceiversBlackList(values);
    }

    public List<String> getReceiversWhiteList() {
        return receiversWhiteList;
    }

    /**
     * Sets the list of classes which may accept method calls.
     *
     * @param receiversWhiteList the list of accepted classes, as fully qualified names
     */
    public void setReceiversWhiteList(final List<String> receiversWhiteList) {
        if (receiversBlackList != null) {
            throw new IllegalArgumentException("You are not allowed to set both whitelist and blacklist");
        }
        this.receiversWhiteList = receiversWhiteList;
    }

    /**
     * An alternative way of setting {@link #setReceiversWhiteList(java.util.List) receiver classes}.
     *
     * @param receiversWhitelist a list of classes.
     */
    public void setReceiversClassesWhiteList(final List<Class> receiversWhitelist) {
        List<String> values = new LinkedList<>();
        for (Class aClass : receiversWhitelist) {
            values.add(aClass.getName());
        }
        setReceiversWhiteList(values);
    }

    @Override
    public void call(final SourceUnit source, final GeneratorContext context, final ClassNode classNode) throws CompilationFailedException {
        ModuleNode ast = source.getAST();
        if (!isPackageAllowed && ast.getPackage() != null) {
            throw new SecurityException("Package definitions are not allowed");
        }
        checkMethodDefinitionAllowed(classNode);

        // verify imports
        if (importsBlacklist != null || importsWhitelist != null || starImportsBlacklist != null || starImportsWhitelist != null) {
            for (ImportNode importNode : ast.getImports()) {
                assertImportIsAllowed(importNode.getClassName());
            }
            for (ImportNode importNode : ast.getStarImports()) {
                assertStarImportIsAllowed(importNode.getPackageName() + "*");
            }
        }

        // verify static imports
        if (staticImportsBlacklist != null || staticImportsWhitelist != null || staticStarImportsBlacklist != null || staticStarImportsWhitelist != null) {
            for (Map.Entry<String, ImportNode> entry : ast.getStaticImports().entrySet()) {
                final String className = entry.getValue().getClassName();
                assertStaticImportIsAllowed(entry.getKey(), className);
            }
            for (Map.Entry<String, ImportNode> entry : ast.getStaticStarImports().entrySet()) {
                final String className = entry.getValue().getClassName();
                assertStaticImportIsAllowed(entry.getKey(), className);
            }
        }

        GroovyCodeVisitor visitor = createGroovyCodeVisitor();
        ast.getStatementBlock().visit(visitor);
        for (ClassNode clNode : ast.getClasses()) {
            if (clNode!=classNode) {
                checkMethodDefinitionAllowed(clNode);
                for (MethodNode methodNode : clNode.getMethods()) {
                    if (!methodNode.isSynthetic() && methodNode.getCode() != null) {
                        methodNode.getCode().visit(visitor);
                    }
                }
            }
        }

        List<MethodNode> methods = filterMethods(classNode);
        if (isMethodDefinitionAllowed) {
            for (MethodNode method : methods) {
                if (method.getDeclaringClass() == classNode && method.getCode() != null) {
                    method.getCode().visit(visitor);
                }
            }
        }
    }

    protected GroovyCodeVisitor createGroovyCodeVisitor() {
        return new SecuringCodeVisitor();
    }

    protected void checkMethodDefinitionAllowed(ClassNode owner) {
        if (isMethodDefinitionAllowed) return;
        List<MethodNode> methods = filterMethods(owner);
        if (!methods.isEmpty()) throw new SecurityException("Method definitions are not allowed");
    }

    protected static List<MethodNode> filterMethods(ClassNode owner) {
        List<MethodNode> result = new LinkedList<>();
        List<MethodNode> methods = owner.getMethods();
        for (MethodNode method : methods) {
            if (method.getDeclaringClass() == owner && !method.isSynthetic()) {
                if ("main".equals(method.getName()) || "run".equals(method.getName()) && owner.isScriptBody()) continue;
                result.add(method);
            }
        }
        return result;
    }

    protected void assertStarImportIsAllowed(final String packageName) {
<<<<<<< HEAD
        if (starImportsWhitelist != null && !starImportsContains(starImportsWhitelist, packageName)) {
            throw new SecurityException("Importing [" + packageName + "] is not allowed");
        }

        if (starImportsBlacklist != null && starImportsContains(starImportsBlacklist, packageName)) {
=======
        if (starImportsWhitelist != null && !(starImportsWhitelist.contains(packageName)
                || starImportsWhitelist.stream().filter(it -> it.endsWith(".")).anyMatch(packageName::startsWith))) {
            throw new SecurityException("Importing [" + packageName + "] is not allowed");
        }
        if (starImportsBlacklist != null && (starImportsBlacklist.contains(packageName)
                || starImportsBlacklist.stream().filter(it -> it.endsWith(".")).anyMatch(packageName::startsWith))) {
>>>>>>> 4483012e
            throw new SecurityException("Importing [" + packageName + "] is not allowed");
        }
    }

    protected boolean starImportsContains(List<String> starImports, final String packageName) {
        if (starImports.contains(packageName)) {
            return true;
        }
        return starImports.stream().
            anyMatch(starImport -> starImport.endsWith(".**") && packageName.substring(0, packageName.length() -1).startsWith(starImport.substring(0, starImport.length() - 2)));
    }

    protected void assertImportIsAllowed(final String className) {
        if (importsWhitelist != null || starImportsWhitelist != null) {
            if (importsWhitelist != null && importsWhitelist.contains(className)) {
                return;
            }
            if (starImportsWhitelist != null) {
<<<<<<< HEAD
                // we should now check if the import is in the star imports
                ClassNode node = ClassHelper.make(className);
                final String packageName = node.getPackageName();
                if (!starImportsContains(starImportsWhitelist, packageName + ".*")) {
                    throw new SecurityException("Importing [" + className + "] is not allowed");
=======
                String packageName = className.substring(0, className.lastIndexOf('.') + 1) + "*";
                if (starImportsWhitelist.contains(packageName)
                        || starImportsWhitelist.stream().filter(it -> it.endsWith(".")).anyMatch(packageName::startsWith)) {
                    return;
>>>>>>> 4483012e
                }
            }
            throw new SecurityException("Importing [" + className + "] is not allowed");
<<<<<<< HEAD
        }
        // check that there's no star import blacklist
        if (starImportsBlacklist != null) {
            ClassNode node = ClassHelper.make(className);
            final String packageName = node.getPackageName();
            if (starImportsContains(starImportsBlacklist, packageName + ".*")) {
=======
        } else {
            if (importsBlacklist != null && importsBlacklist.contains(className)) {
>>>>>>> 4483012e
                throw new SecurityException("Importing [" + className + "] is not allowed");
            }
            if (starImportsBlacklist != null) {
                String packageName = className.substring(0, className.lastIndexOf('.') + 1) + "*";
                if (starImportsBlacklist.contains(packageName) ||
                        starImportsBlacklist.stream().filter(it -> it.endsWith(".")).anyMatch(packageName::startsWith)) {
                    throw new SecurityException("Importing [" + className + "] is not allowed");
                }
            }
        }
    }

    protected void assertStaticImportIsAllowed(final String member, final String className) {
        final String fqn = member.equals(className) ? member : className + "." + member;
        if (staticImportsWhitelist != null && !staticImportsWhitelist.contains(fqn)) {
            if (staticStarImportsWhitelist != null) {
                // we should now check if the import is in the star imports
                if (!starImportsContains(staticStarImportsWhitelist, className + ".*")) {
                    throw new SecurityException("Importing [" + fqn + "] is not allowed");
                }
            } else {
                throw new SecurityException("Importing [" + fqn + "] is not allowed");
            }
        }
        if (staticImportsBlacklist != null && staticImportsBlacklist.contains(fqn)) {
            throw new SecurityException("Importing [" + fqn + "] is not allowed");
        }
        // check that there's no star import blacklist
        if (staticStarImportsBlacklist != null && starImportsContains(staticStarImportsBlacklist, className + ".*")) {
            throw new SecurityException("Importing [" + fqn + "] is not allowed");
        }
    }

    /**
     * This visitor directly implements the {@link GroovyCodeVisitor} interface instead of using the {@link
     * CodeVisitorSupport} class to make sure that future features of the language gets managed by this visitor. Thus,
     * adding a new feature would result in a compilation error if this visitor is not updated.
     */
    protected class SecuringCodeVisitor implements GroovyCodeVisitor {

        /**
         * Checks that a given statement is either in the whitelist or not in the blacklist.
         *
         * @param statement the statement to be checked
         * @throws SecurityException if usage of this statement class is forbidden
         */
        protected void assertStatementAuthorized(final Statement statement) throws SecurityException {
            final Class<? extends Statement> clazz = statement.getClass();
            if (statementsBlacklist != null && statementsBlacklist.contains(clazz)) {
                throw new SecurityException(clazz.getSimpleName() + "s are not allowed");
            } else if (statementsWhitelist != null && !statementsWhitelist.contains(clazz)) {
                throw new SecurityException(clazz.getSimpleName() + "s are not allowed");
            }
            for (StatementChecker statementChecker : statementCheckers) {
                if (!statementChecker.isAuthorized(statement)) {
                    throw new SecurityException("Statement [" + clazz.getSimpleName() + "] is not allowed");
                }
            }
        }

        /**
         * Checks that a given expression is either in the whitelist or not in the blacklist.
         *
         * @param expression the expression to be checked
         * @throws SecurityException if usage of this expression class is forbidden
         */
        protected void assertExpressionAuthorized(final Expression expression) throws SecurityException {
            final Class<? extends Expression> clazz = expression.getClass();
            if (expressionsBlacklist != null && expressionsBlacklist.contains(clazz)) {
                throw new SecurityException(clazz.getSimpleName() + "s are not allowed: " + expression.getText());
            } else if (expressionsWhitelist != null && !expressionsWhitelist.contains(clazz)) {
                throw new SecurityException(clazz.getSimpleName() + "s are not allowed: " + expression.getText());
            }
            for (ExpressionChecker expressionChecker : expressionCheckers) {
                if (!expressionChecker.isAuthorized(expression)) {
                    throw new SecurityException("Expression [" + clazz.getSimpleName() + "] is not allowed: " + expression.getText());
                }
            }
            if (isIndirectImportCheckEnabled) {
                try {
                    if (expression instanceof ConstructorCallExpression) {
                        assertImportIsAllowed(expression.getType().getName());
                    } else if (expression instanceof MethodCallExpression) {
                        MethodCallExpression expr = (MethodCallExpression) expression;
                        ClassNode objectExpressionType = expr.getObjectExpression().getType();
                        final String typename = getExpressionType(objectExpressionType).getName();
                        assertImportIsAllowed(typename);
                        assertStaticImportIsAllowed(expr.getMethodAsString(), typename);
                    } else if (expression instanceof StaticMethodCallExpression) {
                        StaticMethodCallExpression expr = (StaticMethodCallExpression) expression;
                        final String typename = expr.getOwnerType().getName();
                        assertImportIsAllowed(typename);
                        assertStaticImportIsAllowed(expr.getMethod(), typename);
                    } else if (expression instanceof MethodPointerExpression) {
                        MethodPointerExpression expr = (MethodPointerExpression) expression;
                        final String typename = expr.getType().getName();
                        assertImportIsAllowed(typename);
                        assertStaticImportIsAllowed(expr.getText(), typename);
                    }
                } catch (SecurityException e) {
                    throw new SecurityException("Indirect import checks prevents usage of expression", e);
                }
            }
        }

        protected ClassNode getExpressionType(ClassNode objectExpressionType) {
            return objectExpressionType.isArray() ? getExpressionType(objectExpressionType.getComponentType()) : objectExpressionType;
        }

        /**
         * Checks that a given token is either in the whitelist or not in the blacklist.
         *
         * @param token the token to be checked
         * @throws SecurityException if usage of this token is forbidden
         */
        protected void assertTokenAuthorized(final Token token) throws SecurityException {
            final int value = token.getType();
            if (tokensBlacklist != null && tokensBlacklist.contains(value)) {
                throw new SecurityException("Token " + token + " is not allowed");
            } else if (tokensWhitelist != null && !tokensWhitelist.contains(value)) {
                throw new SecurityException("Token " + token + " is not allowed");
            }
        }

        @Override
        public void visitBlockStatement(final BlockStatement block) {
            assertStatementAuthorized(block);
            for (Statement statement : block.getStatements()) {
                statement.visit(this);
            }
        }

        @Override
        public void visitForLoop(final ForStatement forLoop) {
            assertStatementAuthorized(forLoop);
            forLoop.getCollectionExpression().visit(this);
            forLoop.getLoopBlock().visit(this);
        }

        @Override
        public void visitWhileLoop(final WhileStatement loop) {
            assertStatementAuthorized(loop);
            loop.getBooleanExpression().visit(this);
            loop.getLoopBlock().visit(this);
        }

        @Override
        public void visitDoWhileLoop(final DoWhileStatement loop) {
            assertStatementAuthorized(loop);
            loop.getBooleanExpression().visit(this);
            loop.getLoopBlock().visit(this);
        }

        @Override
        public void visitIfElse(final IfStatement ifElse) {
            assertStatementAuthorized(ifElse);
            ifElse.getBooleanExpression().visit(this);
            ifElse.getIfBlock().visit(this);
            ifElse.getElseBlock().visit(this);
        }

        @Override
        public void visitExpressionStatement(final ExpressionStatement statement) {
            assertStatementAuthorized(statement);
            statement.getExpression().visit(this);
        }

        @Override
        public void visitReturnStatement(final ReturnStatement statement) {
            assertStatementAuthorized(statement);
            statement.getExpression().visit(this);
        }

        @Override
        public void visitAssertStatement(final AssertStatement statement) {
            assertStatementAuthorized(statement);
            statement.getBooleanExpression().visit(this);
            statement.getMessageExpression().visit(this);
        }

        @Override
        public void visitTryCatchFinally(final TryCatchStatement statement) {
            assertStatementAuthorized(statement);
            statement.getTryStatement().visit(this);
            for (CatchStatement catchStatement : statement.getCatchStatements()) {
                catchStatement.visit(this);
            }
            statement.getFinallyStatement().visit(this);
        }

        @Override
        public void visitEmptyStatement(EmptyStatement statement) {
            // noop
        }

        @Override
        public void visitSwitch(final SwitchStatement statement) {
            assertStatementAuthorized(statement);
            statement.getExpression().visit(this);
            for (CaseStatement caseStatement : statement.getCaseStatements()) {
                caseStatement.visit(this);
            }
            statement.getDefaultStatement().visit(this);
        }

        @Override
        public void visitCaseStatement(final CaseStatement statement) {
            assertStatementAuthorized(statement);
            statement.getExpression().visit(this);
            statement.getCode().visit(this);
        }

        @Override
        public void visitBreakStatement(final BreakStatement statement) {
            assertStatementAuthorized(statement);
        }

        @Override
        public void visitContinueStatement(final ContinueStatement statement) {
            assertStatementAuthorized(statement);
        }

        @Override
        public void visitThrowStatement(final ThrowStatement statement) {
            assertStatementAuthorized(statement);
            statement.getExpression().visit(this);
        }

        @Override
        public void visitSynchronizedStatement(final SynchronizedStatement statement) {
            assertStatementAuthorized(statement);
            statement.getExpression().visit(this);
            statement.getCode().visit(this);
        }

        @Override
        public void visitCatchStatement(final CatchStatement statement) {
            assertStatementAuthorized(statement);
            statement.getCode().visit(this);
        }

        @Override
        public void visitMethodCallExpression(final MethodCallExpression call) {
            assertExpressionAuthorized(call);
            Expression receiver = call.getObjectExpression();
            final String typeName = receiver.getType().getName();
            if (receiversWhiteList != null && !receiversWhiteList.contains(typeName)) {
                throw new SecurityException("Method calls not allowed on [" + typeName + "]");
            } else if (receiversBlackList != null && receiversBlackList.contains(typeName)) {
                throw new SecurityException("Method calls not allowed on [" + typeName + "]");
            }
            receiver.visit(this);
            final Expression method = call.getMethod();
            checkConstantTypeIfNotMethodNameOrProperty(method);
            call.getArguments().visit(this);
        }

        @Override
        public void visitStaticMethodCallExpression(final StaticMethodCallExpression call) {
            assertExpressionAuthorized(call);
            final String typeName = call.getOwnerType().getName();
            if (receiversWhiteList != null && !receiversWhiteList.contains(typeName)) {
                throw new SecurityException("Method calls not allowed on [" + typeName + "]");
            } else if (receiversBlackList != null && receiversBlackList.contains(typeName)) {
                throw new SecurityException("Method calls not allowed on [" + typeName + "]");
            }
            call.getArguments().visit(this);
        }

        @Override
        public void visitConstructorCallExpression(final ConstructorCallExpression call) {
            assertExpressionAuthorized(call);
            call.getArguments().visit(this);
        }

        @Override
        public void visitTernaryExpression(final TernaryExpression expression) {
            assertExpressionAuthorized(expression);
            expression.getBooleanExpression().visit(this);
            expression.getTrueExpression().visit(this);
            expression.getFalseExpression().visit(this);
        }

        @Override
        public void visitShortTernaryExpression(final ElvisOperatorExpression expression) {
            assertExpressionAuthorized(expression);
            visitTernaryExpression(expression);
        }

        @Override
        public void visitBinaryExpression(final BinaryExpression expression) {
            assertExpressionAuthorized(expression);
            assertTokenAuthorized(expression.getOperation());
            expression.getLeftExpression().visit(this);
            expression.getRightExpression().visit(this);
        }

        @Override
        public void visitPrefixExpression(final PrefixExpression expression) {
            assertExpressionAuthorized(expression);
            assertTokenAuthorized(expression.getOperation());
            expression.getExpression().visit(this);
        }

        @Override
        public void visitPostfixExpression(final PostfixExpression expression) {
            assertExpressionAuthorized(expression);
            assertTokenAuthorized(expression.getOperation());
            expression.getExpression().visit(this);
        }

        @Override
        public void visitBooleanExpression(final BooleanExpression expression) {
            assertExpressionAuthorized(expression);
            expression.getExpression().visit(this);
        }

        @Override
        public void visitClosureExpression(final ClosureExpression expression) {
            assertExpressionAuthorized(expression);
            if (!isClosuresAllowed) throw new SecurityException("Closures are not allowed");
            expression.getCode().visit(this);
        }

        @Override
        public void visitLambdaExpression(LambdaExpression expression) {
            visitClosureExpression(expression);
        }

        @Override
        public void visitTupleExpression(final TupleExpression expression) {
            assertExpressionAuthorized(expression);
            visitListOfExpressions(expression.getExpressions());
        }

        @Override
        public void visitMapExpression(final MapExpression expression) {
            assertExpressionAuthorized(expression);
            visitListOfExpressions(expression.getMapEntryExpressions());
        }

        @Override
        public void visitMapEntryExpression(final MapEntryExpression expression) {
            assertExpressionAuthorized(expression);
            expression.getKeyExpression().visit(this);
            expression.getValueExpression().visit(this);
        }

        @Override
        public void visitListExpression(final ListExpression expression) {
            assertExpressionAuthorized(expression);
            visitListOfExpressions(expression.getExpressions());
        }

        @Override
        public void visitRangeExpression(final RangeExpression expression) {
            assertExpressionAuthorized(expression);
            expression.getFrom().visit(this);
            expression.getTo().visit(this);
        }

        @Override
        public void visitPropertyExpression(final PropertyExpression expression) {
            assertExpressionAuthorized(expression);
            Expression receiver = expression.getObjectExpression();
            final String typeName = receiver.getType().getName();
            if (receiversWhiteList != null && !receiversWhiteList.contains(typeName)) {
                throw new SecurityException("Property access not allowed on [" + typeName + "]");
            } else if (receiversBlackList != null && receiversBlackList.contains(typeName)) {
                throw new SecurityException("Property access not allowed on [" + typeName + "]");
            }
            receiver.visit(this);
            final Expression property = expression.getProperty();
            checkConstantTypeIfNotMethodNameOrProperty(property);
        }

        private void checkConstantTypeIfNotMethodNameOrProperty(final Expression expr) {
            if (expr instanceof ConstantExpression) {
                if (!"java.lang.String".equals(expr.getType().getName())) {
                    expr.visit(this);
                }
            } else {
                expr.visit(this);
            }
        }

        @Override
        public void visitAttributeExpression(final AttributeExpression expression) {
            assertExpressionAuthorized(expression);
            Expression receiver = expression.getObjectExpression();
            final String typeName = receiver.getType().getName();
            if (receiversWhiteList != null && !receiversWhiteList.contains(typeName)) {
                throw new SecurityException("Attribute access not allowed on [" + typeName + "]");
            } else if (receiversBlackList != null && receiversBlackList.contains(typeName)) {
                throw new SecurityException("Attribute access not allowed on [" + typeName + "]");
            }
            receiver.visit(this);
            final Expression property = expression.getProperty();
            checkConstantTypeIfNotMethodNameOrProperty(property);
        }

        @Override
        public void visitFieldExpression(final FieldExpression expression) {
            assertExpressionAuthorized(expression);
        }

        @Override
        public void visitMethodPointerExpression(final MethodPointerExpression expression) {
            assertExpressionAuthorized(expression);
            expression.getExpression().visit(this);
            expression.getMethodName().visit(this);
        }

        @Override
        public void visitMethodReferenceExpression(final MethodReferenceExpression expression) {
            visitMethodPointerExpression(expression);
        }

        @Override
        public void visitConstantExpression(final ConstantExpression expression) {
            assertExpressionAuthorized(expression);
            final String type = expression.getType().getName();
            if (constantTypesWhiteList != null && !constantTypesWhiteList.contains(type)) {
                throw new SecurityException("Constant expression type [" + type + "] is not allowed");
            }
            if (constantTypesBlackList != null && constantTypesBlackList.contains(type)) {
                throw new SecurityException("Constant expression type [" + type + "] is not allowed");
            }
        }

        @Override
        public void visitClassExpression(final ClassExpression expression) {
            assertExpressionAuthorized(expression);
        }

        @Override
        public void visitVariableExpression(final VariableExpression expression) {
            assertExpressionAuthorized(expression);
            final String type = expression.getType().getName();
            if (constantTypesWhiteList != null && !constantTypesWhiteList.contains(type)) {
                throw new SecurityException("Usage of variables of type [" + type + "] is not allowed");
            }
            if (constantTypesBlackList != null && constantTypesBlackList.contains(type)) {
                throw new SecurityException("Usage of variables of type [" + type + "] is not allowed");
            }
        }

        @Override
        public void visitDeclarationExpression(final DeclarationExpression expression) {
            assertExpressionAuthorized(expression);
            visitBinaryExpression(expression);
        }

        @Override
        public void visitGStringExpression(final GStringExpression expression) {
            assertExpressionAuthorized(expression);
            visitListOfExpressions(expression.getStrings());
            visitListOfExpressions(expression.getValues());
        }

        @Override
        public void visitArrayExpression(final ArrayExpression expression) {
            assertExpressionAuthorized(expression);
            visitListOfExpressions(expression.getExpressions());
            visitListOfExpressions(expression.getSizeExpression());
        }

        @Override
        public void visitSpreadExpression(final SpreadExpression expression) {
            assertExpressionAuthorized(expression);
            expression.getExpression().visit(this);
        }

        @Override
        public void visitSpreadMapExpression(final SpreadMapExpression expression) {
            assertExpressionAuthorized(expression);
            expression.getExpression().visit(this);
        }

        @Override
        public void visitNotExpression(final NotExpression expression) {
            assertExpressionAuthorized(expression);
            expression.getExpression().visit(this);
        }

        @Override
        public void visitUnaryMinusExpression(final UnaryMinusExpression expression) {
            assertExpressionAuthorized(expression);
            expression.getExpression().visit(this);
        }

        @Override
        public void visitUnaryPlusExpression(final UnaryPlusExpression expression) {
            assertExpressionAuthorized(expression);
            expression.getExpression().visit(this);
        }

        @Override
        public void visitBitwiseNegationExpression(final BitwiseNegationExpression expression) {
            assertExpressionAuthorized(expression);
            expression.getExpression().visit(this);
        }

        @Override
        public void visitCastExpression(final CastExpression expression) {
            assertExpressionAuthorized(expression);
            expression.getExpression().visit(this);
        }

        @Override
        public void visitArgumentlistExpression(final ArgumentListExpression expression) {
            assertExpressionAuthorized(expression);
            visitTupleExpression(expression);
        }

        @Override
        public void visitClosureListExpression(final ClosureListExpression closureListExpression) {
            assertExpressionAuthorized(closureListExpression);
            if (!isClosuresAllowed) throw new SecurityException("Closures are not allowed");
            visitListOfExpressions(closureListExpression.getExpressions());
        }

        @Override
        public void visitBytecodeExpression(final BytecodeExpression expression) {
            assertExpressionAuthorized(expression);
        }
    }

    /**
     * This interface allows the user to plugin custom expression checkers if expression blacklist or whitelist are not
     * sufficient
     */
    @FunctionalInterface
    public interface ExpressionChecker {
        boolean isAuthorized(Expression expression);
    }

    /**
     * This interface allows the user to plugin custom statement checkers if statement blacklist or whitelist are not
     * sufficient
     */
    @FunctionalInterface
    public interface StatementChecker {
        boolean isAuthorized(Statement expression);
    }
}<|MERGE_RESOLUTION|>--- conflicted
+++ resolved
@@ -275,9 +275,6 @@
             throw new IllegalArgumentException("You are not allowed to set both whitelist and blacklist");
         }
         this.importsWhitelist = importsWhitelist;
-        if (this.starImportsWhitelist == null) {
-            starImportsWhitelist = Collections.emptyList();
-        }
     }
 
     public List<String> getStarImportsBlacklist() {
@@ -307,7 +304,7 @@
     private static List<String> normalizeStarImports(List<String> starImports) {
         List<String> result = new ArrayList<>(starImports.size());
         for (String starImport : starImports) {
-            if (starImport.endsWith(".*") || starImport.endsWith(".**")) {
+            if (starImport.endsWith(".*")) {
                 result.add(starImport);
             } else if (starImport.endsWith("**")) {
                 result.add(starImport.replaceFirst("\\*+$", ""));
@@ -329,9 +326,6 @@
             throw new IllegalArgumentException("You are not allowed to set both whitelist and blacklist");
         }
         this.staticImportsBlacklist = staticImportsBlacklist;
-        if (this.staticStarImportsBlacklist == null) {
-            staticStarImportsBlacklist = Collections.emptyList();
-        }
     }
 
     public List<String> getStaticImportsWhitelist() {
@@ -343,9 +337,6 @@
             throw new IllegalArgumentException("You are not allowed to set both whitelist and blacklist");
         }
         this.staticImportsWhitelist = staticImportsWhitelist;
-        if (this.staticStarImportsWhitelist == null) {
-            staticStarImportsWhitelist = Collections.emptyList();
-        }
     }
 
     public List<String> getStaticStarImportsBlacklist() {
@@ -661,30 +652,14 @@
     }
 
     protected void assertStarImportIsAllowed(final String packageName) {
-<<<<<<< HEAD
-        if (starImportsWhitelist != null && !starImportsContains(starImportsWhitelist, packageName)) {
-            throw new SecurityException("Importing [" + packageName + "] is not allowed");
-        }
-
-        if (starImportsBlacklist != null && starImportsContains(starImportsBlacklist, packageName)) {
-=======
         if (starImportsWhitelist != null && !(starImportsWhitelist.contains(packageName)
                 || starImportsWhitelist.stream().filter(it -> it.endsWith(".")).anyMatch(packageName::startsWith))) {
             throw new SecurityException("Importing [" + packageName + "] is not allowed");
         }
         if (starImportsBlacklist != null && (starImportsBlacklist.contains(packageName)
                 || starImportsBlacklist.stream().filter(it -> it.endsWith(".")).anyMatch(packageName::startsWith))) {
->>>>>>> 4483012e
             throw new SecurityException("Importing [" + packageName + "] is not allowed");
         }
-    }
-
-    protected boolean starImportsContains(List<String> starImports, final String packageName) {
-        if (starImports.contains(packageName)) {
-            return true;
-        }
-        return starImports.stream().
-            anyMatch(starImport -> starImport.endsWith(".**") && packageName.substring(0, packageName.length() -1).startsWith(starImport.substring(0, starImport.length() - 2)));
     }
 
     protected void assertImportIsAllowed(final String className) {
@@ -693,32 +668,15 @@
                 return;
             }
             if (starImportsWhitelist != null) {
-<<<<<<< HEAD
-                // we should now check if the import is in the star imports
-                ClassNode node = ClassHelper.make(className);
-                final String packageName = node.getPackageName();
-                if (!starImportsContains(starImportsWhitelist, packageName + ".*")) {
-                    throw new SecurityException("Importing [" + className + "] is not allowed");
-=======
                 String packageName = className.substring(0, className.lastIndexOf('.') + 1) + "*";
                 if (starImportsWhitelist.contains(packageName)
                         || starImportsWhitelist.stream().filter(it -> it.endsWith(".")).anyMatch(packageName::startsWith)) {
                     return;
->>>>>>> 4483012e
                 }
             }
             throw new SecurityException("Importing [" + className + "] is not allowed");
-<<<<<<< HEAD
-        }
-        // check that there's no star import blacklist
-        if (starImportsBlacklist != null) {
-            ClassNode node = ClassHelper.make(className);
-            final String packageName = node.getPackageName();
-            if (starImportsContains(starImportsBlacklist, packageName + ".*")) {
-=======
         } else {
             if (importsBlacklist != null && importsBlacklist.contains(className)) {
->>>>>>> 4483012e
                 throw new SecurityException("Importing [" + className + "] is not allowed");
             }
             if (starImportsBlacklist != null) {
@@ -736,7 +694,10 @@
         if (staticImportsWhitelist != null && !staticImportsWhitelist.contains(fqn)) {
             if (staticStarImportsWhitelist != null) {
                 // we should now check if the import is in the star imports
-                if (!starImportsContains(staticStarImportsWhitelist, className + ".*")) {
+                String packageName = className.substring(0, className.lastIndexOf('.') + 1) + "*";
+                if (!staticStarImportsWhitelist.contains(packageName) ||
+                    !staticStarImportsWhitelist.stream().filter(it -> it.endsWith(".")).anyMatch(packageName::startsWith)
+                ) {
                     throw new SecurityException("Importing [" + fqn + "] is not allowed");
                 }
             } else {
@@ -747,8 +708,13 @@
             throw new SecurityException("Importing [" + fqn + "] is not allowed");
         }
         // check that there's no star import blacklist
-        if (staticStarImportsBlacklist != null && starImportsContains(staticStarImportsBlacklist, className + ".*")) {
-            throw new SecurityException("Importing [" + fqn + "] is not allowed");
+        if (staticStarImportsBlacklist != null) {
+            String packageName = className.substring(0, className.lastIndexOf('.') + 1) + "*";
+            if (staticStarImportsBlacklist.contains(packageName) ||
+                staticStarImportsBlacklist.stream().filter(it -> it.endsWith(".")).anyMatch(packageName::startsWith)
+            ) {
+                throw new SecurityException("Importing [" + fqn + "] is not allowed");
+            }
         }
     }
 
