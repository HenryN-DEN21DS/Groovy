--- conflicted
+++ resolved
@@ -2243,11 +2243,7 @@
     private Tuple2<MetaMethod, MetaProperty> createMetaMethodAndMetaProperty(final Class senderForMP, final Class senderForCMG, final String name, final boolean useSuper, final boolean isStatic) {
         MetaMethod method = null;
         MetaProperty mp = getMetaProperty(senderForMP, name, useSuper, isStatic);
-<<<<<<< HEAD
         if ((mp == null || mp instanceof CachedField) && !name.isEmpty() && isUpperCase(name.charAt(0)) && (name.length() < 2 || !isUpperCase(name.charAt(1))) && !"Class".equals(name) && !"MetaClass".equals(name)) {
-=======
-        if ((mp == null || mp instanceof CachedField) && name.length() > 0 && isUpperCase(name.charAt(0)) && (name.length() < 2 || !isUpperCase(name.charAt(1))) && !"Class".equals(name)) {
->>>>>>> c63c466c
             // GROOVY-9618 adjust because capitalised properties aren't stored as meta bean props
             MetaProperty saved = mp;
             mp = getMetaProperty(senderForMP, BeanUtils.decapitalize(name), useSuper, isStatic);
