package groovy.util.logging

import java.lang.reflect.Field
import java.lang.reflect.Modifier

/**
 * Unit test for the commons logging @Log based annotation.
 *
 * @author Hamlet D'Arcy
 * @author Matthias Cullmann
 * 
 */
class CommonsTest extends GroovyTestCase {

    PrintStream savedSystemOut
    ByteArrayOutputStream redirectedSystemOut

    void setUp() {
        super.setUp()
        savedSystemOut = System.out
        redirectedSystemOut = new ByteArrayOutputStream()
        System.out = new PrintStream(redirectedSystemOut)
    }

    void tearDown() {
        super.tearDown()
        System.out = savedSystemOut
    }

    void testPrivateFinalStaticLogFieldAppears() {
        Class clazz = new GroovyClassLoader().parseClass('''
              @groovy.util.logging.Commons
              class MyClass {
              } ''')

        assert clazz.declaredFields.find { Field field ->
            field.name == "log" &&
                    Modifier.isPrivate(field.getModifiers()) &&
                    Modifier.isStatic(field.getModifiers()) &&
                    Modifier.isTransient(field.getModifiers()) &&
                    Modifier.isFinal(field.getModifiers())
        }
    }

    void testPrivateFinalStaticNamedLogFieldAppears() {
        Class clazz = new GroovyClassLoader().parseClass('''
              @groovy.util.logging.Commons('logger')
              class MyClass {
              } ''')

        assert clazz.declaredFields.find { Field field ->
            field.name == "logger" &&
                    Modifier.isPrivate(field.getModifiers()) &&
                    Modifier.isStatic(field.getModifiers()) &&
                    Modifier.isTransient(field.getModifiers()) &&
                    Modifier.isFinal(field.getModifiers())
        }
    }

    void testClassAlreadyHasLogField() {
        shouldFail {
            Class clazz = new GroovyClassLoader().parseClass('''
                @groovy.util.logging.Commons
                class MyClass {
                    String log
                } ''')

            assert clazz.newInstance()
        }
    }

    void testClassAlreadyHasNamedLogField() {
        shouldFail {
            Class clazz = new GroovyClassLoader().parseClass('''
                @groovy.util.logging.Commons('logger')
                class MyClass {
                    String logger
                } ''')

            assert clazz.newInstance()
        }
    }

    void testLogLevelDebug() {
        Class clazz = new GroovyClassLoader().parseClass('''
            @groovy.util.logging.Commons
            class MyClass {

                def loggingMethod() {
                    log.error ("error called")
                    log.warn  ("warn called")
                    log.info  ("info called")
                    log.debug ("debug called")
                }
            }
            new MyClass().loggingMethod() ''')

        clazz.newInstance().run()
        
        String log = redirectedSystemOut.toString()
        assert log.contains("error called")
        assert log.contains("warn called")
        assert log.contains("info called")
        assert log.contains("debug called")
    }

    void testLogFromStaticMethods() {
        Class clazz = new GroovyClassLoader().parseClass("""
            @groovy.util.logging.Commons
            class MyClass {
                static loggingMethod() {
                  log.info   ("(static) info called")
                }
            }
            MyClass.loggingMethod()""")

        clazz.newInstance().run()
        
        String log = redirectedSystemOut.toString()
        assert log.contains("(static) info called")
    }

    void testNamedLogger() {
        Class clazz = new GroovyClassLoader().parseClass('''
            @groovy.util.logging.Commons('logger')
            class MyClass {

                def loggingMethod() {
                    logger.error ("error called")
                    logger.warn  ("warn called")
                    logger.info  ("info called")
                    logger.debug ("debug called")
                }
            }
            new MyClass().loggingMethod() ''')

        clazz.newInstance().run()
        
        String log = redirectedSystemOut.toString()
        assert log.contains("error called")
        assert log.contains("warn called")
        assert log.contains("info called")
        assert log.contains("debug called")
    }

    void testLogGuards() {
        Class clazz = new GroovyClassLoader().parseClass('''
<<<<<<< HEAD

=======
>>>>>>> 543f54fc
            class LogDecorator extends groovy.util.Proxy {
                boolean isTraceEnabled() { false }
            }

            @groovy.util.logging.Commons
            class MyClass {
                boolean traceCalled = false
                MyClass() {
                    log = new LogDecorator().wrap(log) as org.apache.commons.logging.Log
                }

                def loggingMethod() {
                    log.trace (traceCalled = true)
                }
            }
            def o = new MyClass()
            o.loggingMethod()
            o.traceCalled''')

        Script s = (Script) clazz.newInstance()
        def result = s.run()
        assert !result
    }

    void testDefaultCategory() {
        Class clazz = new GroovyClassLoader().parseClass("""
            @groovy.util.logging.Commons
            class MyClass {
                static loggingMethod() {
                  log.error("error called")
                }
            }""")

        clazz.newInstance().loggingMethod()

        assert redirectedSystemOut.toString().contains('MyClass')
    }

    void testCustomCategory() {
        Class clazz = new GroovyClassLoader().parseClass("""
            @groovy.util.logging.Commons(category='customCategory')
            class MyClass {
                static loggingMethod() {
                  log.error("error called")
                }
            }""")

        clazz.newInstance().loggingMethod()

        assert redirectedSystemOut.toString().contains('customCategory')
    }
}<|MERGE_RESOLUTION|>--- conflicted
+++ resolved
@@ -145,10 +145,6 @@
 
     void testLogGuards() {
         Class clazz = new GroovyClassLoader().parseClass('''
-<<<<<<< HEAD
-
-=======
->>>>>>> 543f54fc
             class LogDecorator extends groovy.util.Proxy {
                 boolean isTraceEnabled() { false }
             }
