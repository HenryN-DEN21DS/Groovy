--- conflicted
+++ resolved
@@ -211,54 +211,9 @@
         }
     }
 
-<<<<<<< HEAD
-    void testDoubleStarImportWhiteList() {
-        def shell = new GroovyShell(configuration)
-        customizer.starImportsWhitelist = ['java.util.**']
-        shell.evaluate("""
-            import java.util.ArrayList
-            new ArrayList()
-        """)
-
-        shell.evaluate("""
-            import java.util.concurrent.atomic.AtomicInteger
-            new AtomicInteger(0)
-        """)
-        shell.evaluate("""
-            import java.util.*
-            import java.util.concurrent.atomic.*
-            new ArrayList()
-            new AtomicInteger(0)
-        """)
-        assert hasSecurityException {
-            shell.evaluate("""
-            import java.math.BigDecimal
-            new BigDecimal("35")
-        """)
-        }
-    }
-
-    void testDoubleStarImportTruncation() {
-        def shell = new GroovyShell(configuration)
-        customizer.starImportsWhitelist = ['java.**']
-        shell.evaluate("""
-            import java.util.ArrayList
-            new ArrayList()
-        """)
-
-        assert hasSecurityException {
-            shell.evaluate("""
-            import javax.swing.Action
-        """)
-        }
-    }
-
-    void testStarImportWhiteListWithImportWhiteList() {
-=======
     @Test
     void testStarImportWhiteList2() {
         customizer.starImportsWhitelist = ['java.**']
->>>>>>> 4483012e
         def shell = new GroovyShell(configuration)
         shell.evaluate('''
             import java.lang.Object
@@ -301,34 +256,7 @@
         }
     }
 
-<<<<<<< HEAD
-    void testDoubleStarImportWhiteListWithStarImportWhiteListWithImportWhiteList() {
-        def shell = new GroovyShell(configuration)
-        customizer.importsWhitelist = ['java.util.concurrent.atomic.AtomicInteger']
-        customizer.starImportsWhitelist = ['java.util.*', 'java.math.**']
-        shell.evaluate("""
-            import java.util.ArrayList
-            new ArrayList()
-        """)
-        shell.evaluate("""
-            import java.util.concurrent.atomic.AtomicInteger
-            new AtomicInteger(0)
-        """)
-        shell.evaluate("""
-            import java.math.BigDecimal
-            new BigDecimal("35")
-        """)
-        assert hasSecurityException {
-            shell.evaluate("""
-            import java.util.concurrent.atomic.AtomicBoolean
-            new AtomicBoolean(false)
-        """)
-        }
-    }
-
-=======
-    @Test
->>>>>>> 4483012e
+    @Test
     void testImportBlackList() {
         customizer.importsBlacklist = ['java.util.LinkedList']
         def shell = new GroovyShell(configuration)
@@ -407,53 +335,7 @@
         }
     }
 
-<<<<<<< HEAD
-    void testDoubleStarImportBlackList() {
-        def shell = new GroovyShell(configuration)
-        customizer.starImportsBlacklist = ['java.util.**']
-        shell.evaluate("""
-            import java.math.BigDecimal
-            new BigDecimal("35")
-        """)
-        assert hasSecurityException {
-            shell.evaluate("""
-            import java.util.LinkedList
-            new LinkedList()
-        """)
-        }
-    }
-
-    void testDoubleStarImportBlackListWithImportBlackList() {
-        def shell = new GroovyShell(configuration)
-        customizer.importsBlacklist = ['java.util.concurrent.atomic.AtomicBoolean']
-        customizer.starImportsBlacklist = ['java.util.*', 'java.util.concurrent.**']
-        assert hasSecurityException {
-            shell.evaluate("""
-                 import java.util.ArrayList
-                 new ArrayList()
-             """)
-        }
-        assert hasSecurityException {
-            shell.evaluate("""
-             import java.util.concurrent.atomic.AtomicInteger
-             new AtomicInteger(0)
-         """)
-        }
-        assert hasSecurityException {
-            shell.evaluate("""
-             import java.util.concurrent.atomic.AtomicBoolean
-             new AtomicBoolean(false)
-         """)
-        }
-        shell.evaluate("""
-            import java.math.BigDecimal
-            new BigDecimal("35")
-        """)
-    }
-
-=======
-    @Test
->>>>>>> 4483012e
+    @Test
     void testIndirectImportWhiteList() {
         customizer.importsWhitelist = ['java.util.ArrayList']
         customizer.indirectImportCheckEnabled = true
@@ -530,6 +412,40 @@
                 sort([5,4,2])
             ''')
         }
+    }
+
+    @Test
+    void testStaticDoubleStarImportWhiteList() {
+        customizer.staticStarImportsWhitelist = ['java.lang.**']
+        def shell = new GroovyShell(configuration)
+        shell.evaluate('''
+            import static java.lang.Math.PI
+            import static java.lang.Math.cos
+            cos(PI)
+        ''')
+        assert hasSecurityException {
+            shell.evaluate('''
+                import static java.util.Collections.*
+                sort([5,4,2])
+            ''')
+        }
+    }
+
+    @Test
+    void testStaticDoubleStarImportBlackList() {
+        customizer.staticStarImportsBlacklist = ['java.lang.**']
+        def shell = new GroovyShell(configuration)
+        assert hasSecurityException {
+            shell.evaluate('''
+                import static java.lang.Math.PI
+                import static java.lang.Math.cos
+                cos(PI)
+            ''')
+        }
+        shell.evaluate('''
+                import static java.util.Collections.*
+                sort([5,4,2])
+            ''')
     }
 
     @Test
