--- conflicted
+++ resolved
@@ -1,6 +1,5 @@
-<<<<<<< HEAD
 /*
- * Copyright 2010-2011 the original author or authors.
+ * Copyright 2010-2012 the original author or authors.
  *
  * Licensed under the Apache License, Version 2.0 (the "License");
  * you may not use this file except in compliance with the License.
@@ -104,19 +103,19 @@
         }
     }
     ruleset('rulesets/unused.xml') {
-        'UnusedVariable'  {
-            doNotApplyToClassNames='SourceBaseTestCase,SAXTest,groovy.ForLoopTest,groovy.bugs.Groovy3894Bug,' + 
-                'ExpandoMetaClassTest,ExceptionTest,JSR223Test,'  + 
-                'groovy.util.GroovyShellTestCase,org.codehaus.groovy.tools.shell.ShellRunner,' + 
-                'groovy.bugs.Bytecode7Bug,groovy.mock.interceptor.HalfMockTest,' + 
-                'groovy.mock.interceptor.MockSingleCallTest,groovy.mock.interceptor.StubSingleCallTest,' + 
-                'groovy.operator.TernaryOperatorsTest,groovy.swing.SwingBuilderTableTest,' + 
-                'groovy.swing.SwingBuilderTest,groovy.util.BuilderSupportTest,' + 
-                'groovy.util.GroovyScriptEngineTest,groovy.util.ObservableMapTest,' + 
-                'groovy.xml.NamespaceNodeGPathTest,groovy.bugs.ClassGeneratorFixesTest,' + 
-                'groovy.bugs.ClosureWithBitwiseDefaultParamTest,groovy.bugs.ConstructorThisCallBug,' + 
-                'groovy.bugs.InconsistentStackHeightBug,groovy.bugs.InterfaceImplBug,' + 
-                'groovy.bugs.TedsClosureBug,org.codehaus.groovy.ast.builder.AstBuilderFromCodeTest,' + 
+        'UnusedVariable' {
+            doNotApplyToClassNames = 'SourceBaseTestCase,SAXTest,groovy.ForLoopTest,groovy.bugs.Groovy3894Bug,' +
+                'ExpandoMetaClassTest,ExceptionTest,JSR223Test,' +
+                'groovy.util.GroovyShellTestCase,org.codehaus.groovy.tools.shell.ShellRunner,' +
+                'groovy.bugs.Bytecode7Bug,groovy.mock.interceptor.HalfMockTest,' +
+                'groovy.mock.interceptor.MockSingleCallTest,groovy.mock.interceptor.StubSingleCallTest,' +
+                'groovy.operator.TernaryOperatorsTest,groovy.swing.SwingBuilderTableTest,' +
+                'groovy.swing.SwingBuilderTest,groovy.util.BuilderSupportTest,' +
+                'groovy.util.GroovyScriptEngineTest,groovy.util.ObservableMapTest,' +
+                'groovy.xml.NamespaceNodeGPathTest,groovy.bugs.ClassGeneratorFixesTest,' +
+                'groovy.bugs.ClosureWithBitwiseDefaultParamTest,groovy.bugs.ConstructorThisCallBug,' +
+                'groovy.bugs.InconsistentStackHeightBug,groovy.bugs.InterfaceImplBug,' +
+                'groovy.bugs.TedsClosureBug,org.codehaus.groovy.ast.builder.AstBuilderFromCodeTest,' +
                 'SubscriptTest,UnsafeNavigationTest,' +
                 'GStringTest,GeneratorTest,GroovyClosureMethodsTest,' +
                 'GroovyMethodsTest,ImmutableModificationTest,LittleClosureTest,' +
@@ -127,8 +126,8 @@
                 'gls.annotations.closures.UnqualifiedCall,groovy.CompileOrderTest,' +
                 'gls.annotations.closures.ClosureWithParameters,EscapedUnicodeTest,' +
                 'groovy.bugs.Groovy2365Base,groovy.bugs.Groovy249_Bug,' +
-                'groovy.bugs.Groovy3139Bug,groovy.bugs.Get2,groovy.bugs.Groovy3511Bug,' + 
-                'org.codehaus.groovy.tools.LoaderConfigurationTest' 
+                'groovy.bugs.Groovy3139Bug,groovy.bugs.Get2,groovy.bugs.Groovy3511Bug,' +
+                'org.codehaus.groovy.tools.LoaderConfigurationTest'
         }
 
         'UnusedPrivateField' {
@@ -186,7 +185,7 @@
         exclude 'ElseBlockBraces'   // else statements without braces seems acceptable in our coding standards
     }
     ruleset('rulesets/basic.xml') {
-	/* not available with gradle 0.9.2
+    /* not available with gradle 0.9.2
         'ConsecutiveStringConcatenation' {
             doNotApplyToClassNames='groovy.DynamicMemberTest,groovy.StaticImportTest,groovy.bugs.Groovy675_Bug,groovy.bugs.MorgansBug,' + 
                         'groovy.bugs.WriteOnlyPropertyBug,groovy.operator.StringOperatorsTest,groovy.swing.SwingBuilderTest,' + 
@@ -196,7 +195,7 @@
         'DeadCode' {
             doNotApplyToClassNames='ThrowTest'
         }
-	/* not available with gradle 0.9.2
+    /* not available with gradle 0.9.2
         'ConsecutiveLiteralAppends' {
             doNotApplyToClassNames='groovy.bugs.ByteIndexBug'
         }
@@ -341,348 +340,3 @@
 
     }
 }
-=======
-/*
- * Copyright 2010-2011 the original author or authors.
- *
- * Licensed under the Apache License, Version 2.0 (the "License");
- * you may not use this file except in compliance with the License.
- * You may obtain a copy of the License at
- *
- *      http://www.apache.org/licenses/LICENSE-2.0
- *
- * Unless required by applicable law or agreed to in writing, software
- * distributed under the License is distributed on an "AS IS" BASIS,
- * WITHOUT WARRANTIES OR CONDITIONS OF ANY KIND, either express or implied.
- * See the License for the specific language governing permissions and
- * limitations under the License.
- */
-
-ruleset {    
-    ruleset('rulesets/naming.xml') {
-        exclude 'PackageName' {
-            regex = '^[a-z]([a-zA-Z\\.0-9])*\\b'
-        } 
-
-        'ClassName' {
-            regex = '^[A-Z]([a-zA-Z0-9$_])*\\b'
-            doNotApplyToClassNames='$Temp,fileNameFinderTest,rayMain'
-        }
-        'FieldName' {
-            regex = '^[a-z]([a-zA-Z0-9$])*\\b'
-            finalRegex = '^[a-z]([a-zA-Z0-9$])*\\b'
-            staticFinalRegex = '^[A-Z]([A-Z0-9$_])*\\b|^serialVersionUID\\b'
-            staticRegex = '^[A-Z]([A-Z0-9$_])*\\b'
-            doNotApplyToClassNames='Entity,AstNodeToScriptVisitor,LookAndFeelHelper,SwingBuilder,Console,' +    
-                        'JavadocAssertionTestBuilder,JavadocAssertionTestSuite,Main,Groovysh,Parser,' + 
-                        'AliasTargetProxyCommand,WorkerThread,Cheddar,CategoryTestPropertyCategory,' + 
-                        'GroovyClosureMethodsTest,SingletonBugPrivate,SingletonBugProtected,' + 
-                        'GroovyInnerEnumBug$MyEnum,GroovyInnerEnumBug,' + 
-                        'CategoryTestHelperPropertyReplacer,PrimitiveTypeFieldTest,I3830,Cheese,' + 
-                        'SingletonBugTest,ClosureWithStaticVariablesBug,Groovy1018_Bug,Groovy3830Bug,Groovy4386_Bug,' + 
-                        'GroovyInnerEnumBug,GroovySwingTestCase,GpathSyntaxTestSupport,MixedMarkupTestSupport,' + 
-                        'TraversalTestSupport,CallClosureFieldAsMethodTest'
-        }
-        'PropertyName' {
-            regex = '^[a-z]([a-zA-Z0-9$])*\\b'
-            finalRegex = '^[a-z]([a-zA-Z0-9$])*\\b'
-            staticFinalRegex = '^[A-Z]([A-Z0-9$_])*\\b|^serialVersionUID\\b'
-            staticRegex = '^[A-Z]([A-Z0-9$_])*\\b'
-            doNotApplyToClassNames='groovy.inspect.swingui.AstNodeToScriptVisitor,groovy.inspect.swingui.ScriptToTreeNodeAdapter,' +
-                'groovy.swing.factory.TitledBorderFactory,groovy.ui.Console,groovy.ui.OutputTransforms,' +
-                'org.codehaus.groovy.tools.shell.commands.HistoryCommand,org.codehaus.groovy.tools.shell.commands.PurgeCommand,' +
-                'org.codehaus.groovy.tools.shell.commands.RecordCommand,org.codehaus.groovy.tools.shell.commands.ShadowCommand,' +
-                'org.codehaus.groovy.tools.shell.commands.ShowCommand,org.codehaus.groovy.tools.shell.ComplexCommandSupport,' + 
-                'groovy.bugs.StaticPropertyFoo,groovy.bugs.Groovy3135Bug,groovy.util.XmlParserTest,' +
-                'org.codehaus.groovy.runtime.PerInstanceMetaClassTest,groovy.StaticImportChild,' +
-                'gls.scope.VariablePrecedenceTest,groovy.bugs.Groovy3069Bug,groovy.StaticImportTarget,' +
-                'gls.scope.VariablePrecedenceTest,groovy.bugs.Groovy3069Bug,groovy.mock.interceptor.Baz,' +
-                'groovy.bugs.Groovy2706Bug,groovy.sql.TestHelper,org.codehaus.groovy.runtime.WriterAppendTest,' +
-                'groovy.bugs.Groovy3135Bug,groovy.mock.interceptor.Baz,groovy.ReadLineTest,' +
-                'groovy.bugs.TedsClosureBug,groovy.tree.ClosureClassLoaderBug,groovy.tree.NestedClosureBugTest,' +
-                'groovy.tree.SmallTreeTest,groovy.ReadLineTest,groovy.bugs.Groovy3135Bug,' +
-                'org.codehaus.groovy.runtime.DateGDKTest,groovy.sql.PersonDTO,groovy.bugs.One,' +
-                'groovy.bugs.Two,org.codehaus.groovy.runtime.FileAppendTest,org.codehaus.groovy.runtime.WriterAppendTest,' +
-                'org.codehaus.groovy.runtime.FileAppendTest,org.codehaus.groovy.runtime.WriterAppendTest,groovy.sql.PersonDTO,' +
-                'groovy.bugs.Groovy3135Bug,Sphere,groovy.sql.PersonDTO,groovy.bugs.Groovy3135Bug,' +
-                'gls.enums.GrooyColors3693,groovy.sql.PersonDTO,groovy.bugs.HasStaticFieldSomeClass,groovy.PrintTest,' +
-                'groovy.bugs.StaticClosurePropertyBug,groovy.bugs.Groovy3311Bug,groovy.StaticImportParent,' +
-                'org.codehaus.groovy.transform.TestTransform,org.codehaus.groovy.classgen.asm.InstructionSequenceHelperClassTest,' +
-                'groovy.bugs.Groovy3511Bug,groovy.bugs.Groovy3135Bug,groovy.bugs.Groovy2556Bug,' +
-                'groovy.mock.interceptor.Baz,org.codehaus.groovy.ast.builder.AstBuilderFromCodeTest,' +
-                'groovy.bugs.UseStaticInClosureBug,groovy.bugs.Groovy2556Bug,' +
-                'groovy.ReadLineTest,org.codehaus.groovy.runtime.FileAppendTest,org.codehaus.groovy.runtime.WriterAppendTest,' +
-                'org.codehaus.groovy.transform.TestTransform,groovy.bugs.ClosureWithStaticVariablesBug'
-        }
-        'VariableName' {
-            regex = '^[a-z]([a-zA-Z0-9$])*\\b'
-            finalRegex = '^[a-z]([a-zA-Z0-9$])*\\b'
-            doNotApplyToClassNames='groovy.GroovyClosureMethodsTest,groovy.RegularExpressionsTest,groovy.NumberMathTest,' + 
-                        'groovy.NumberMathTest,groovy.NumberMathTest,groovy.NumberMathTest,groovy.NumberMathTest,' + 
-                        'groovy.NumberMathTest,groovy.NumberMathTest,groovy.NumberMathTest,groovy.NumberMathTest,' + 
-                        'groovy.NumberMathTest,groovy.RegularExpressionsTest,' + 
-                        'groovy.NumberMathTest,groovy.NumberMathTest,groovy.NumberMathTest,groovy.NumberMathTest,' + 
-                        'groovy.RegularExpressionsTest,groovy.NumberMathTest,groovy.NumberMathTest,' + 
-                        'groovy.NumberMathTest,groovy.ValidNameTest,groovy.ValidNameTest,' + 
-                        'org.codehaus.groovy.runtime.PerInstanceMetaClassTest,' + 
-                        'groovy.NumberMathTest,groovy.NumberMathTest,groovy.NumberMathTest,groovy.NumberMathTest,' + 
-                        'groovy.NumberMathTest,groovy.NumberMathTest,groovy.NumberMathTest,groovy.NumberMathTest,' + 
-                        'gls.scope.NameResolvingTest,groovy.util.AntTest,groovy.sql.SqlCacheTest,' + 
-                        'groovy.operator.NegateListsTest,org.codehaus.groovy.reflection.WeakMapTest,' + 
-                        'groovy.RegularExpressionsTest,gls.scope.NameResolvingTest'
-        }
-
-        'MethodName' {
-            doNotApplyToClassNames='groovy.swing.SwingBuilder,groovy.$Temp,groovy.bugs.Groovy4119Bug,' + 
-                        'groovy.lang.MetaClassRegistryTest,groovy.lang.MixinTest,' + 
-                        'groovy.swing.TitledBorderFactoryJustificationTest'
-            doNotApplyToFilesMatching='.*spectralnorm\\.groovy'
-        }
-        'ParameterName' {
-            doNotApplyToClassNames='groovy.bugs.MyDelegatingMetaClass'
-            doNotApplyToFilesMatching='.*spectralnorm\\.groovy'
-        }
-        'ConfusingMethodName'  {
-            doNotApplyToClassNames='Groovy1059Foo'
-        }
-    }
-    ruleset('rulesets/unused.xml') {
-        'UnusedVariable'  {
-            doNotApplyToClassNames='SourceBaseTestCase,SAXTest,groovy.ForLoopTest,groovy.bugs.Groovy3894Bug,' + 
-                'ExpandoMetaClassTest,ExceptionTest,JSR223Test,'  + 
-                'groovy.util.GroovyShellTestCase,org.codehaus.groovy.tools.shell.ShellRunner,' + 
-                'groovy.bugs.Bytecode7Bug,groovy.mock.interceptor.HalfMockTest,' + 
-                'groovy.mock.interceptor.MockSingleCallTest,groovy.mock.interceptor.StubSingleCallTest,' + 
-                'groovy.operator.TernaryOperatorsTest,groovy.swing.SwingBuilderTableTest,' + 
-                'groovy.swing.SwingBuilderTest,groovy.util.BuilderSupportTest,' + 
-                'groovy.util.GroovyScriptEngineTest,groovy.util.ObservableMapTest,' + 
-                'groovy.xml.NamespaceNodeGPathTest,groovy.bugs.ClassGeneratorFixesTest,' + 
-                'groovy.bugs.ClosureWithBitwiseDefaultParamTest,groovy.bugs.ConstructorThisCallBug,' + 
-                'groovy.bugs.InconsistentStackHeightBug,groovy.bugs.InterfaceImplBug,' + 
-                'groovy.bugs.TedsClosureBug,org.codehaus.groovy.ast.builder.AstBuilderFromCodeTest,' + 
-                'SubscriptTest,UnsafeNavigationTest,' +
-                'GStringTest,GeneratorTest,GroovyClosureMethodsTest,' +
-                'GroovyMethodsTest,ImmutableModificationTest,LittleClosureTest,' +
-                'NumberMathTest,OptionalReturnTest,OverridePropertyGetterTest,' +
-                'PrivateVariableAccessFromAnotherInstanceTest,PropertyTest,' +
-                'gls.annotations.closures.CallOnOwner,gls.annotations.closures.JavaCompatibility,' +
-                'gls.annotations.closures.CallOnThisObject,gls.annotations.closures.JavaCompatibilityParameterized,' +
-                'gls.annotations.closures.UnqualifiedCall,groovy.CompileOrderTest,' +
-                'gls.annotations.closures.ClosureWithParameters,EscapedUnicodeTest,' +
-                'groovy.bugs.Groovy2365Base,groovy.bugs.Groovy249_Bug,' + 
-                'groovy.bugs.Groovy3139Bug,groovy.bugs.Get2,groovy.bugs.Groovy3511Bug,' + 
-                'org.codehaus.groovy.tools.LoaderConfigurationTest' 
-        }
-
-        'UnusedPrivateField' {
-            doNotApplyToClassNames='gls.annotations.closures.CallOnOwner,gls.annotations.closures.CallOnThisObject,' +
-                'gls.annotations.closures.UnqualifiedCall,gls.annotations.closures.ClosureWithParameters,' + 
-                'gls.annotations.closures.JavaCompatibility,gls.annotations.closures.JavaCompatibilityParameterized,' +
-                'groovy.Foo,groovy.Singlet'
-        }
-
-        'UnusedPrivateMethod'  {
-            doNotApplyToClassNames='org.codehaus.groovy.ast.builder.AstBuilder,org.codehaus.groovy.ast.builder.AstSpecificationCompiler,' + 
-                'StringMethodName,Foo' 
-        }
-
-        try {
-            'UnusedPrivateMethodParameter' {
-                doNotApplyToClassNames='CurryFoo4170,AssertionRenderingTest'
-            } 
-        } catch(AssertionError e) { /* only exists in 0.13 */ }
-
-        'UnusedObject'  {
-            doNotApplyToClassNames='groovy.ui.OutputTransforms,org.codehaus.groovy.ast.builder.AstSpecificationCompiler,groovy.lang.GroovyCodeSourceTest'        
-        }
-    }
-
-    ruleset('rulesets/grails.xml')
-
-    ruleset('rulesets/imports.xml') {
-
-        'UnnecessaryGroovyImport' {
-            doNotApplyToFileNames='JListProperties.groovy,GridBagFactory.groovy,Groovy558_616_Bug.groovy'
-        }
-        exclude 'DuplicateImport'   // too many to worry about, review later
-        exclude 'ImportFromSamePackage'   // too many to worry about, review later
-    }
-
-    ruleset('rulesets/logging.xml') {
-        try {
-            'LoggerForDifferentClass' {
-                doNotApplyToClassNames='' // BUG in CodeNarc 0.13, add exclude for SwingBuilder only
-            }
-        } catch (AssertionError e) {
-            // only in CodeNarc 0.13        
-        }   
-
-        exclude 'Println'  // too many to worry about, review later
-        exclude 'SystemOutPrint'  // too many to worry about, review later
-        exclude 'SystemErrPrint'    // too many to worry about, review later
-        exclude 'PrintStackTrace'      // too many to worry about, review later
-    }
-    ruleset('rulesets/braces.xml') {
-        exclude 'ForStatementBraces' // for statements without braces seems acceptable in our coding standards
-        exclude 'IfStatementBraces' // if statements without braces seems acceptable in our coding standards
-        exclude 'WhileStatementBraces' // while statements without braces seems acceptable in our coding standards
-        exclude 'ElseBlockBraces'   // else statements without braces seems acceptable in our coding standards
-    }
-    ruleset('rulesets/basic.xml') {
-    /* not available with gradle 0.9.2
-        'ConsecutiveStringConcatenation' {
-            doNotApplyToClassNames='groovy.DynamicMemberTest,groovy.StaticImportTest,groovy.bugs.Groovy675_Bug,groovy.bugs.MorgansBug,' + 
-                        'groovy.bugs.WriteOnlyPropertyBug,groovy.operator.StringOperatorsTest,groovy.swing.SwingBuilderTest,' + 
-                        'org.codehaus.groovy.runtime.powerassert.EvaluationTest' 
-        } 
-    */
-        'DeadCode' {
-            doNotApplyToClassNames='ThrowTest'
-        }
-    /* not available with gradle 0.9.2
-        'ConsecutiveLiteralAppends' {
-            doNotApplyToClassNames='groovy.bugs.ByteIndexBug'
-        }
-    */
-
-        exclude 'ConstantTernaryExpression'    // too many to worry about, review later
-        exclude 'GStringAsMapKey'    // too many to worry about, review later
-        exclude 'SimpleDateFormatMissingLocale'    // too many to worry about, review later
-        exclude 'ReturnsNullInsteadOfEmptyCollection'    // too many to worry about, review later
-        exclude 'ExplicitGarbageCollection'    // too many to worry about, review later
-        exclude 'DoubleNegative'    // too many to worry about, review later
-        exclude 'ThrowExceptionFromFinallyBlock'    // too many to worry about, review later
-        exclude 'InvertedIfElse'    // too many to worry about, review later
-        exclude 'ExplicitCallToOrMethod'    // too many to worry about, review later
-        exclude 'ExplicitCallToPowerMethod'    // too many to worry about, review later
-        exclude 'CloneableWithoutClone'    // too many to worry about, review later
-        exclude 'ConfusingTernary'    // too many to worry about, review later
-        exclude 'ExplicitCallToEqualsMethod'    // too many to worry about, review later
-        exclude 'ConstantIfExpression'    // too many to worry about, review later
-        exclude 'ExplicitLinkedListInstantiation'    // too many to worry about, review later
-        exclude 'ExplicitArrayListInstantiation'    // too many to worry about, review later
-        exclude 'ExplicitStackInstantiation'    // too many to worry about, review later
-        exclude 'ExplicitHashMapInstantiation'    // too many to worry about, review later
-        exclude 'ExplicitTreeSetInstantiation'    // too many to worry about, review later
-        exclude 'ExplicitCallToCompareToMethod'    // too many to worry about, review later
-        exclude 'ExplicitCallToPlusMethod'    // too many to worry about, review later
-        exclude 'ExplicitCallToLeftShiftMethod'    // too many to worry about, review later
-        exclude 'ExplicitCallToAndMethod'    // too many to worry about, review later
-        exclude 'ExplicitCallToGetAtMethod'    // too many to worry about, review later
-        exclude 'ExplicitCallToMinusMethod'    // too many to worry about, review later
-        exclude 'EmptyMethod'      // too many to worry about, review later
-        exclude 'EmptyElseBlock'      // too many to worry about, review later
-        exclude 'EmptyCatchBlock'      // too many to worry about, review later
-        exclude 'EmptyCatchBlockRule'      // too many to worry about, review later
-        exclude 'ReturnFromFinallyBlock'      // too many to worry about, review later
-        exclude 'ReturnsNullInsteadOfEmptyArray'      // too many to worry about, review later
-        exclude 'SerializableClassMustDefineSerialVersionUID'  // too many to worry about, review later
-        exclude 'EmptyIfStatement'  // too many to worry about, review later
-        exclude 'EmptyWhileStatement'  // too many to worry about, review later
-        exclude 'EmptySynchronizedStatement'  // too many to worry about, review later
-        exclude 'EqualsAndHashCode' // too many to worry about, review later
-        exclude 'EmptyTryBlock' // too many to worry about, review later
-        exclude 'EmptyFinallyBlock' // too many to worry about, review later
-        exclude 'BrokenOddnessCheck' // too many to worry about, review later
-        exclude 'AddEmptyString' // too many to worry about, review later
-
-    }
-    ruleset('rulesets/size.xml') {
-        exclude 'CyclomaticComplexity'  // too many to worry about, review later
-        exclude 'AbcComplexity'  // too many to worry about, review later
-        exclude 'MethodSize'  // too many to worry about, review later
-        exclude 'MethodCount'  // too many to worry about, review later
-        exclude 'ClassSize'  // too many to worry about, review later
-        exclude 'MethodSizeCount'  // too many to worry about, review later
-        exclude 'NestedBlockDepth'  // too many to worry about, review later
-    }
-    ruleset('rulesets/junit.xml') {
-        exclude 'UseAssertTrueInsteadOfAssertEquals'    // defect in CodeNarc 0.13
-
-        exclude 'ChainedTest'  // too many to worry about, review later
-        exclude 'UnnecessaryFail'  // too many to worry about, review later
-        exclude 'JUnitUnnecessarySetUp'  // too many to worry about, review later
-        exclude 'JUnitPublicNonTestMethod'  // too many to worry about, review later
-        exclude 'JUnitStyleAssertions'      // too many to worry about, review later
-        exclude 'JUnitTestMethodWithoutAssert'  // too many to worry about, review later
-        exclude 'JUnitFailWithoutMessage'  // too many to worry about, review later
-        exclude 'CoupledTestCase'   // too many to worry about, review later
-        exclude 'JUnitSetUpCallsSuper'   // too many to worry about, review later
-        exclude 'UseAssertEqualsInsteadOfAssertTrue'  // too many to worry about, review later
-        exclude 'JUnitTearDownCallsSuper'  // too many to worry about, review later
-        exclude 'UseAssertNullInsteadOfAssertEquals'   // too many to worry about, review later
-        exclude 'JUnitAssertAlwaysFails'   // too many to worry about, review later
-    }
-
-    ruleset('rulesets/concurrency.xml') {
-        exclude 'SynchronizedMethod'    // OK within Groovy
-        exclude 'WaitOutsideOfWhileLoop'   // too many to worry about, review later
-        exclude 'SynchronizedOnThis'   // too many to worry about, review later
-    }
-
-    ruleset('rulesets/unnecessary.xml') {
-        exclude 'UnnecessaryObjectReferences'   // CodeNarc 0.12 has a bug
-
-        'UnnecessaryInstantiationToGetClass'  {
-             doNotApplyToClassNames='SpreadDotTest'
-        } 
-
-        exclude 'UnnecessaryNullCheck'   // too many to worry about, review later
-        exclude 'UnnecessaryBooleanInstantiation'  // too many to worry about, review later
-        exclude 'UnnecessaryReturnKeywordRule'  // too many to worry about, review later
-        exclude 'UnnecessaryReturnKeyword'  // too many to worry about, review later
-        exclude 'UnnecessaryGetter'    // too many to worry about, review later
-        exclude 'UnnecessaryGString'    // too many to worry about, review later
-        exclude 'UnnecessarySemicolon'  // too many to worry about, review later
-        exclude 'UnnecessaryPublicModifier' // too many to worry about, review later
-        exclude 'UnnecessaryDefInMethodDeclaration' // too many to worry about, review later
-        exclude 'UnnecessaryBigDecimalInstantiation'    // too many to worry about, review later
-        exclude 'UnnecessaryFloatInstantiation'    // too many to worry about, review later
-        exclude 'UnnecessaryIntegerInstantiation'    // too many to worry about, review later
-        exclude 'UnnecessaryLongInstantiation'    // too many to worry about, review later
-        exclude 'UnnecessaryDoubleInstantiation'    // too many to worry about, review later
-        exclude 'UnnecessaryBigIntegerInstantiation'    // too many to worry about, review later
-        exclude 'UnnecessaryCollectCall'   // too many to worry about, review later
-        exclude 'UnnecessaryConstructor'   // too many to worry about, review later
-        exclude 'UnnecessaryBooleanExpression'   // too many to worry about, review later
-        exclude 'UnnecessaryStringInstantiation' // too many to worry about, review later
-        exclude 'UnnecessaryOverridingMethod' // too many to worry about, review later
-        exclude 'UnnecessaryCallForLastElement' // too many to worry about, review later
-    }
-    ruleset('rulesets/dry.xml') {
-        //exclude 'DuplicateNumberLiteral'    // BUG in CodeNarc 0.13. No way to exclude a float. 
-        'DuplicateNumberLiteral' {
-            ignoreNumbers = '-1,-1.0,-1000,0,1,2,3,3.0,4,5,5.0,7,8,8.0,6,9,10,11,12,12.2,15,15.0,16,20,22,24,33,34,40,42,48,55,77,81,97,99,100,111,119,123,200,255,256,456,10.0,1.0,0.0,2.0,27.0,999,1100,1200,1300,2222111'
-        }            
-        exclude 'DuplicateStringLiteralRule'    // too many to worry about, review later
-        exclude 'DuplicateStringLiteral'    // too many to worry about, review later
-    }
-    ruleset('rulesets/design.xml') {
-        'CloseWithoutCloseable' { 
-            doNotApplyToClassNames='Log4jInterceptingAppender'
-        }
-        exclude 'EmptyMethodInAbstractClass'      // too many to worry about, review later
-        exclude 'ImplementationAsType'      // too many to worry about, review later
-        exclude 'AbstractClassWithoutAbstractMethod'     // too many to worry about, review later
-        exclude 'ConstantsOnlyInterface'    // too many to worry about, review later
-        exclude 'FinalClassWithProtectedMember'    // too many to worry about, review later
-
-    }
-    ruleset('rulesets/exceptions.xml') {
-        exclude 'ThrowRuntimeException'    // too many to worry about, review later
-        exclude 'ThrowException'    // too many to worry about, review later
-        exclude 'CatchThrowable'    // too many to worry about, review later
-        exclude 'CatchException'    // too many to worry about, review later
-        exclude 'CatchRuntimeException'    // too many to worry about, review later
-        exclude 'CatchNullPointerException'    // too many to worry about, review later
-        exclude 'ReturnNullFromCatchBlock'    // too many to worry about, review later
-        exclude 'ThrowNullPointerException'    // too many to worry about, review later
-        exclude 'CatchIllegalMonitorStateException'    // too many to worry about, review later
-        exclude 'CatchError'   // too many to worry about, review later
-        exclude 'ExceptionExtendsError'   // too many to worry about, review later
-        exclude 'ThrowError'   // too many to worry about, review later
-
-    }
-}
-
->>>>>>> 42186ec2
