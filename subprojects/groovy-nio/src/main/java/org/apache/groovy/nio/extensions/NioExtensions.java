/*
 *  Licensed to the Apache Software Foundation (ASF) under one
 *  or more contributor license agreements.  See the NOTICE file
 *  distributed with this work for additional information
 *  regarding copyright ownership.  The ASF licenses this file
 *  to you under the Apache License, Version 2.0 (the
 *  "License"); you may not use this file except in compliance
 *  with the License.  You may obtain a copy of the License at
 *
 *    http://www.apache.org/licenses/LICENSE-2.0
 *
 *  Unless required by applicable law or agreed to in writing,
 *  software distributed under the License is distributed on an
 *  "AS IS" BASIS, WITHOUT WARRANTIES OR CONDITIONS OF ANY
 *  KIND, either express or implied.  See the License for the
 *  specific language governing permissions and limitations
 *  under the License.
 */
package org.apache.groovy.nio.extensions;

import groovy.io.FileType;
import groovy.io.FileVisitResult;
import groovy.io.GroovyPrintWriter;
import groovy.lang.Closure;
import groovy.lang.MetaClass;
import groovy.lang.Writable;
import groovy.transform.NamedParam;
import groovy.transform.stc.ClosureParams;
import groovy.transform.stc.FromString;
import groovy.transform.stc.PickFirstResolver;
import groovy.transform.stc.SimpleType;
import org.apache.groovy.nio.runtime.WritablePath;
import org.codehaus.groovy.runtime.DefaultGroovyMethods;
import org.codehaus.groovy.runtime.DefaultGroovyMethodsSupport;
import org.codehaus.groovy.runtime.FormatHelper;
import org.codehaus.groovy.runtime.IOGroovyMethods;
import org.codehaus.groovy.runtime.InvokerHelper;
import org.codehaus.groovy.runtime.callsite.BooleanReturningMethodInvoker;
import org.codehaus.groovy.runtime.typehandling.DefaultTypeTransformation;

import java.io.BufferedInputStream;
import java.io.BufferedOutputStream;
import java.io.BufferedReader;
import java.io.BufferedWriter;
import java.io.Closeable;
import java.io.DataInputStream;
import java.io.DataOutputStream;
import java.io.FileNotFoundException;
import java.io.IOException;
import java.io.InputStream;
import java.io.ObjectInputStream;
import java.io.ObjectOutputStream;
import java.io.OutputStream;
import java.io.OutputStreamWriter;
import java.io.PrintWriter;
import java.io.Reader;
import java.io.Writer;
import java.net.URI;
import java.nio.charset.Charset;
import java.nio.file.DirectoryStream;
import java.nio.file.Files;
import java.nio.file.LinkOption;
import java.nio.file.Path;
import java.nio.file.Paths;
import java.nio.file.attribute.FileAttribute;
import java.util.HashMap;
import java.util.Iterator;
import java.util.LinkedList;
import java.util.List;
import java.util.Map;
import java.util.regex.Pattern;

import static java.lang.Boolean.FALSE;
import static java.nio.file.StandardOpenOption.APPEND;
import static java.nio.file.StandardOpenOption.CREATE;

/**
 * This class defines new groovy methods for Readers, Writers, InputStreams and
 * OutputStreams which appear on normal JDK classes inside the Groovy environment.
 * Static methods are used with the first parameter being the destination class,
 * i.e. <code>public static T eachLine(InputStream self, Closure c)</code>
 * provides a <code>eachLine(Closure c)</code> method for <code>InputStream</code>.
 * <p/>
 * NOTE: While this class contains many 'public' static methods, it is
 * primarily regarded as an internal class (its internal package name
 * suggests this also). We value backwards compatibility of these
 * methods when used within Groovy but value less backwards compatibility
 * at the Java method call level. I.e. future versions of Groovy may
 * remove or move a method call in this file but would normally
 * aim to keep the method available from within Groovy.
 */
public class NioExtensions extends DefaultGroovyMethodsSupport {

    /**
     * Provide the standard Groovy <code>size()</code> method for <code>Path</code>.
     *
     * @param self a {@code Path} object
     * @return the file's size (length)
     * @since 2.3.0
     */
    public static long size(Path self) throws IOException {
        return Files.size(self);
    }

    /**
<<<<<<< HEAD
=======
     * Provide the name of the file or directory.
     * @param self a path object
     * @return the name of the file or directory denoted by this path as a string, or an empty string if this path has zero path elements.
     * @since 5.0.0
     */
    public static String getName(Path self) {
        final Path fileName = self.getFileName();
        return fileName == null ? "" : fileName.toString();
    }

    /**
     * Provide the extension of this path.
     *
     * @param self a path object
     * @return the extension of this path (not including the dot), or an empty string if it doesn't have one.
     * @since 5.0.0
     */
    public static String getExtension(Path self) {
        final String name = getName(self);
        final int index = name.lastIndexOf('.');
        if (index == -1) return "";
        return name.substring(index + 1);
    }

    /**
     * Provide the path's name without an extension.
     *
     * @param self a file object
     * @return the name of this file or directory without an extension, or an empty string if this path has zero path elements.
     * @since 5.0.0
     */
    public static String getBaseName(Path self) {
        final String name = getName(self);
        final int index = name.lastIndexOf('.');
        if (index == -1) return name;
        return name.substring(0, index);
    }

    /**
>>>>>>> c54228f6
     * Coerce the path to a {@code boolean} value.
     *
     * @param path a {@code Path} object
     * @return {@code true} if the file at the path exists, {@code false} otherwise
     * @see Files#exists(Path, LinkOption...)
     * @since 5.0.0
     */
    public static boolean asBoolean(final Path path) {
        return Files.exists(path);
    }

    /**
     * Tests whether the file at the path exists.
     *
     * @param path a {@code Path} object
     * @param options options indicating how symbolic links are handled .
     * @return {@code true} if the file exists; {@code false} if the file does not exist or its existence cannot be determined
     * @see Files#exists(Path, LinkOption...)
     * @since 5.0.0
     */
    public static boolean exists(final Path path, LinkOption... options) {
        return Files.exists(path, options);
    }

    /**
     * Create an object output stream for this path.
     *
     * @param self a {@code Path} object
     * @return an object output stream
     * @throws java.io.IOException if an IOException occurs.
     * @since 2.3.0
     */
    public static ObjectOutputStream newObjectOutputStream(Path self) throws IOException {
        return new ObjectOutputStream(Files.newOutputStream(self));
    }

    /**
     * Create a new ObjectOutputStream for this path and then pass it to the
     * closure.  This method ensures the stream is closed after the closure
     * returns.
     *
     * @param self    a Path
     * @param closure a closure
     * @return the value returned by the closure
     * @throws java.io.IOException if an IOException occurs.
     * @see IOGroovyMethods#withStream(java.io.OutputStream, groovy.lang.Closure)
     * @since 2.3.0
     */
    public static <T> T withObjectOutputStream(Path self, @ClosureParams(value = SimpleType.class, options = "java.io.ObjectOutputStream") Closure<T> closure) throws IOException {
        return IOGroovyMethods.withStream(newObjectOutputStream(self), closure);
    }

    /**
     * Create an object input stream for this file.
     *
     * @param self a {@code Path} object
     * @return an object input stream
     * @throws java.io.IOException if an IOException occurs.
     * @since 2.3.0
     */
    public static ObjectInputStream newObjectInputStream(Path self) throws IOException {
        return new ObjectInputStream(Files.newInputStream(self));
    }

    /**
     * Create an object input stream for this path using the given class loader.
     *
     * @param self        a {@code Path} object
     * @param classLoader the class loader to use when loading the class
     * @return an object input stream
     * @throws java.io.IOException if an IOException occurs.
     * @since 2.3.0
     */
    public static ObjectInputStream newObjectInputStream(Path self, final ClassLoader classLoader) throws IOException {
        return IOGroovyMethods.newObjectInputStream(Files.newInputStream(self), classLoader);
    }

    /**
     * Iterates through the given file object by object.
     *
     * @param self    a {@code Path} object
     * @param closure a closure
     * @throws java.io.IOException    if an IOException occurs.
     * @throws ClassNotFoundException if the class  is not found.
     * @see org.codehaus.groovy.runtime.IOGroovyMethods#eachObject(java.io.ObjectInputStream, groovy.lang.Closure)
     * @since 2.3.0
     */
    public static void eachObject(Path self, Closure closure) throws IOException, ClassNotFoundException {
        IOGroovyMethods.eachObject(newObjectInputStream(self), closure);
    }

    /**
     * Create a new ObjectInputStream for this file and pass it to the closure.
     * This method ensures the stream is closed after the closure returns.
     *
     * @param path    a Path
     * @param closure a closure
     * @return the value returned by the closure
     * @throws java.io.IOException if an IOException occurs.
     * @see org.codehaus.groovy.runtime.IOGroovyMethods#withStream(java.io.InputStream, groovy.lang.Closure)
     * @since 2.3.0
     */
    public static <T> T withObjectInputStream(Path path, @ClosureParams(value = SimpleType.class, options = "java.io.ObjectInputStream") Closure<T> closure) throws IOException {
        return IOGroovyMethods.withStream(newObjectInputStream(path), closure);
    }

    /**
     * Create a new ObjectInputStream for this file associated with the given class loader and pass it to the closure.
     * This method ensures the stream is closed after the closure returns.
     *
     * @param self        a Path
     * @param classLoader the class loader to use when loading the class
     * @param closure     a closure
     * @return the value returned by the closure
     * @throws java.io.IOException if an IOException occurs.
     * @see org.codehaus.groovy.runtime.IOGroovyMethods#withStream(java.io.InputStream, groovy.lang.Closure)
     * @since 2.3.0
     */
    public static <T> T withObjectInputStream(Path self, ClassLoader classLoader, @ClosureParams(value = SimpleType.class, options = "java.io.ObjectInputStream") Closure<T> closure) throws IOException {
        return IOGroovyMethods.withStream(newObjectInputStream(self, classLoader), closure);
    }

    /**
     * Iterates through this path line by line.  Each line is passed to the
     * given 1 or 2 arg closure.  The file is read using a reader which
     * is closed before this method returns.
     *
     * @param self    a Path
     * @param closure a closure (arg 1 is line, optional arg 2 is line number starting at line 1)
     * @return the last value returned by the closure
     * @throws java.io.IOException if an IOException occurs.
     * @see #eachLine(Path, int, groovy.lang.Closure)
     * @since 2.3.0
     */
    public static <T> T eachLine(Path self, @ClosureParams(value = FromString.class, options = {"String", "String,Integer"}) Closure<T> closure) throws IOException {
        return eachLine(self, 1, closure);
    }

    /**
     * Iterates through this file line by line.  Each line is passed to the
     * given 1 or 2 arg closure.  The file is read using a reader which
     * is closed before this method returns.
     *
     * @param self    a Path
     * @param charset opens the file with a specified charset
     * @param closure a closure (arg 1 is line, optional arg 2 is line number starting at line 1)
     * @return the last value returned by the closure
     * @throws java.io.IOException if an IOException occurs.
     * @see #eachLine(Path, String, int, groovy.lang.Closure)
     * @since 2.3.0
     */
    public static <T> T eachLine(Path self, String charset, @ClosureParams(value = FromString.class, options = {"String", "String,Integer"}) Closure<T> closure) throws IOException {
        return eachLine(self, charset, 1, closure);
    }

    /**
     * Iterates through this file line by line.  Each line is passed
     * to the given 1 or 2 arg closure.  The file is read using a reader
     * which is closed before this method returns.
     *
     * @param self      a Path
     * @param firstLine the line number value used for the first line (default is 1, set to 0 to start counting from 0)
     * @param closure   a closure (arg 1 is line, optional arg 2 is line number)
     * @return the last value returned by the closure
     * @throws java.io.IOException if an IOException occurs.
     * @see org.codehaus.groovy.runtime.IOGroovyMethods#eachLine(java.io.Reader, int, groovy.lang.Closure)
     * @since 2.3.0
     */
    public static <T> T eachLine(Path self, int firstLine, @ClosureParams(value = FromString.class, options = {"String", "String,Integer"}) Closure<T> closure) throws IOException {
        return IOGroovyMethods.eachLine(newReader(self), firstLine, closure);
    }

    /**
     * Iterates through this file line by line.  Each line is passed
     * to the given 1 or 2 arg closure.  The file is read using a reader
     * which is closed before this method returns.
     *
     * @param self      a Path
     * @param charset   opens the file with a specified charset
     * @param firstLine the line number value used for the first line (default is 1, set to 0 to start counting from 0)
     * @param closure   a closure (arg 1 is line, optional arg 2 is line number)
     * @return the last value returned by the closure
     * @throws java.io.IOException if an IOException occurs.
     * @see org.codehaus.groovy.runtime.IOGroovyMethods#eachLine(java.io.Reader, int, groovy.lang.Closure)
     * @since 2.3.0
     */
    public static <T> T eachLine(Path self, String charset, int firstLine, @ClosureParams(value = FromString.class, options = {"String", "String,Integer"}) Closure<T> closure) throws IOException {
        return IOGroovyMethods.eachLine(newReader(self, charset), firstLine, closure);
    }

    /**
     * Iterates through this file line by line, splitting each line using
     * the given regex separator. For each line, the given closure is called with
     * a single parameter being the list of strings computed by splitting the line
     * around matches of the given regular expression.
     * Finally the resources used for processing the file are closed.
     *
     * @param self    a Path
     * @param regex   the delimiting regular expression
     * @param closure a closure
     * @return the last value returned by the closure
     * @throws java.io.IOException                    if an IOException occurs.
     * @throws java.util.regex.PatternSyntaxException if the regular expression's syntax is invalid
     * @see org.codehaus.groovy.runtime.IOGroovyMethods#splitEachLine(java.io.Reader, String, groovy.lang.Closure)
     * @since 2.3.0
     */
    public static <T> T splitEachLine(Path self, String regex, @ClosureParams(value = FromString.class, options = {"List<String>", "String[]"}, conflictResolutionStrategy = PickFirstResolver.class) Closure<T> closure) throws IOException {
        return IOGroovyMethods.splitEachLine(newReader(self), regex, closure);
    }

    /**
     * Iterates through this file line by line, splitting each line using
     * the given separator Pattern. For each line, the given closure is called with
     * a single parameter being the list of strings computed by splitting the line
     * around matches of the given regular expression Pattern.
     * Finally the resources used for processing the file are closed.
     *
     * @param self    a Path
     * @param pattern the regular expression Pattern for the delimiter
     * @param closure a closure
     * @return the last value returned by the closure
     * @throws java.io.IOException if an IOException occurs.
     * @see org.codehaus.groovy.runtime.IOGroovyMethods#splitEachLine(java.io.Reader, java.util.regex.Pattern, groovy.lang.Closure)
     * @since 2.3.0
     */
    public static <T> T splitEachLine(Path self, Pattern pattern, @ClosureParams(value = FromString.class, options = {"List<String>", "String[]"}, conflictResolutionStrategy = PickFirstResolver.class) Closure<T> closure) throws IOException {
        return IOGroovyMethods.splitEachLine(newReader(self), pattern, closure);
    }

    /**
     * Iterates through this file line by line, splitting each line using
     * the given regex separator. For each line, the given closure is called with
     * a single parameter being the list of strings computed by splitting the line
     * around matches of the given regular expression.
     * Finally the resources used for processing the file are closed.
     *
     * @param self    a Path
     * @param regex   the delimiting regular expression
     * @param charset opens the file with a specified charset
     * @param closure a closure
     * @return the last value returned by the closure
     * @throws java.io.IOException                    if an IOException occurs.
     * @throws java.util.regex.PatternSyntaxException if the regular expression's syntax is invalid
     * @see org.codehaus.groovy.runtime.IOGroovyMethods#splitEachLine(java.io.Reader, String, groovy.lang.Closure)
     * @since 2.3.0
     */
    public static <T> T splitEachLine(Path self, String regex, String charset, @ClosureParams(value = FromString.class, options = {"List<String>", "String[]"}, conflictResolutionStrategy = PickFirstResolver.class) Closure<T> closure) throws IOException {
        return IOGroovyMethods.splitEachLine(newReader(self, charset), regex, closure);
    }

    /**
     * Iterates through this file line by line, splitting each line using
     * the given regex separator Pattern. For each line, the given closure is called with
     * a single parameter being the list of strings computed by splitting the line
     * around matches of the given regular expression.
     * Finally the resources used for processing the file are closed.
     *
     * @param self    a Path
     * @param pattern the regular expression Pattern for the delimiter
     * @param charset opens the file with a specified charset
     * @param closure a closure
     * @return the last value returned by the closure
     * @throws java.io.IOException if an IOException occurs.
     * @see org.codehaus.groovy.runtime.IOGroovyMethods#splitEachLine(java.io.Reader, java.util.regex.Pattern, groovy.lang.Closure)
     * @since 2.3.0
     */
    public static <T> T splitEachLine(Path self, Pattern pattern, String charset, @ClosureParams(value = FromString.class, options = {"List<String>", "String[]"}, conflictResolutionStrategy = PickFirstResolver.class) Closure<T> closure) throws IOException {
        return IOGroovyMethods.splitEachLine(newReader(self, charset), pattern, closure);
    }

    /**
     * Reads the file into a list of Strings, with one item for each line.
     *
     * @param self a Path
     * @return a List of lines
     * @throws java.io.IOException if an IOException occurs.
     * @see org.codehaus.groovy.runtime.IOGroovyMethods#readLines(java.io.Reader)
     * @since 2.3.0
     */
    public static List<String> readLines(Path self) throws IOException {
        return IOGroovyMethods.readLines(newReader(self));
    }

    /**
     * Reads the file into a list of Strings, with one item for each line.
     *
     * @param self    a Path
     * @param charset opens the file with a specified charset
     * @return a List of lines
     * @throws java.io.IOException if an IOException occurs.
     * @see org.codehaus.groovy.runtime.IOGroovyMethods#readLines(java.io.Reader)
     * @since 2.3.0
     */
    public static List<String> readLines(Path self, String charset) throws IOException {
        return IOGroovyMethods.readLines(newReader(self, charset));
    }

    /**
     * Read the content of the Path using the specified encoding and return it
     * as a String.
     *
     * @param self    the file whose content we want to read
     * @param charset the charset used to read the content of the file
     * @return a String containing the content of the file
     * @throws java.io.IOException if an IOException occurs.
     * @since 2.3.0
     */
    public static String getText(Path self, String charset) throws IOException {
        return IOGroovyMethods.getText(newReader(self, charset));
    }

    /**
     * Read the content of the Path and returns it as a String.
     *
     * @param self the file whose content we want to read
     * @return a String containing the content of the file
     * @throws java.io.IOException if an IOException occurs.
     * @since 2.3.0
     */
    public static String getText(Path self) throws IOException {
        return IOGroovyMethods.getText(newReader(self));
    }

    /**
     * Read the content of the Path and returns it as a byte[].
     *
     * @param self the file whose content we want to read
     * @return a String containing the content of the file
     * @throws java.io.IOException if an IOException occurs.
     * @since 2.3.0
     */
    public static byte[] getBytes(Path self) throws IOException {
        return IOGroovyMethods.getBytes(Files.newInputStream(self));
    }

    /**
     * Write the bytes from the byte array to the Path.
     *
     * @param self  the file to write to
     * @param bytes the byte[] to write to the file
     * @throws java.io.IOException if an IOException occurs.
     * @since 2.3.0
     */
    public static void setBytes(Path self, byte[] bytes) throws IOException {
        IOGroovyMethods.setBytes(Files.newOutputStream(self), bytes);
    }

    /**
     * Write the text to the Path without writing a BOM .
     *
     * @param self a Path
     * @param text the text to write to the Path
     * @throws java.io.IOException if an IOException occurs.
     * @since 2.3.0
     */
    public static void write(Path self, String text) throws IOException {
        write(self, text, false);
    }

    /**
     * Write the text to the Path.  If the default charset is
     * "UTF-16BE" or "UTF-16LE" (or an equivalent alias) and
     * <code>writeBom</code> is <code>true</code>, the requisite byte order
     * mark is written to the file before the text.
     *
     * @param self     a Path
     * @param text     the text to write to the Path
     * @param writeBom whether to write the BOM
     * @throws java.io.IOException if an IOException occurs.
     * @since 2.5.0
     */
    public static void write(Path self, String text, boolean writeBom) throws IOException {
        write(self, text, Charset.defaultCharset().name(), writeBom);
    }

    /**
     * Synonym for write(text) allowing file.text = 'foo'.
     *
     * @param self a Path
     * @param text the text to write to the Path
     * @throws java.io.IOException if an IOException occurs.
     * @see #write(Path, String)
     * @since 2.3.0
     */
    public static void setText(Path self, String text) throws IOException {
        write(self, text);
    }

    /**
     * Synonym for write(text, charset) allowing:
     * <pre>
     * myFile.setText('some text', charset)
     * </pre>
     * or with some help from <code>ExpandoMetaClass</code>, you could do something like:
     * <pre>
     * myFile.metaClass.setText = { String s {@code ->} delegate.setText(s, 'UTF-8') }
     * myfile.text = 'some text'
     * </pre>
     *
     * @param self    A Path
     * @param charset The charset used when writing to the file
     * @param text    The text to write to the Path
     * @throws java.io.IOException if an IOException occurs.
     * @see #write(Path, String, String)
     * @since 2.3.0
     */
    public static void setText(Path self, String text, String charset) throws IOException {
        write(self, text, charset);
    }

    /**
     * Write the text to the Path.
     *
     * @param self a Path
     * @param text the text to write to the Path
     * @return the original file
     * @throws java.io.IOException if an IOException occurs.
     * @since 2.3.0
     */
    public static Path leftShift(Path self, Object text) throws IOException {
        append(self, text);
        return self;
    }

    /**
     * Write bytes to a Path.
     *
     * @param self  a Path
     * @param bytes the byte array to append to the end of the Path
     * @return the original file
     * @throws java.io.IOException if an IOException occurs.
     * @since 2.3.0
     */
    public static Path leftShift(Path self, byte[] bytes) throws IOException {
        append(self, bytes);
        return self;
    }

    /**
     * Append binary data to the file.  See {@link #append(Path, java.io.InputStream)}
     *
     * @param path a Path
     * @param data an InputStream of data to write to the file
     * @return the file
     * @throws java.io.IOException if an IOException occurs.
     * @since 2.3.0
     */
    public static Path leftShift(Path path, InputStream data) throws IOException {
        append(path, data);
        return path;
    }

    /**
     * Write the text to the Path without writing a BOM, using the specified encoding.
     *
     * @param self    a Path
     * @param text    the text to write to the Path
     * @param charset the charset used
     * @throws java.io.IOException if an IOException occurs.
     * @since 2.3.0
     */
    public static void write(Path self, String text, String charset) throws IOException {
        write(self, text, charset, false);
    }

    /**
     * Write the text to the Path, using the specified encoding.  If the given
     * charset is "UTF-16BE" or "UTF-16LE" (or an equivalent alias) and
     * <code>writeBom</code> is <code>true</code>, the requisite byte order
     * mark is written to the file before the text.
     *
     * @param self     a Path
     * @param text     the text to write to the Path
     * @param charset  the charset used
     * @param writeBom whether to write a BOM
     * @throws java.io.IOException if an IOException occurs.
     * @since 2.5.0
     */
    public static void write(Path self, String text, String charset, boolean writeBom) throws IOException {
        Writer writer = null;
        try {
            OutputStream out = Files.newOutputStream(self);
            if (writeBom) {
                writeUTF16BomIfRequired(out, charset);
            }
            writer = new OutputStreamWriter(out, Charset.forName(charset));
            writer.write(text);
            writer.flush();

            Writer temp = writer;
            writer = null;
            temp.close();
        } finally {
            closeWithWarning(writer);
        }
    }

    /**
     * Append the text at the end of the Path without writing a BOM.
     *
     * @param self a Path
     * @param text the text to append at the end of the Path
     * @throws java.io.IOException if an IOException occurs.
     * @since 2.3.0
     */
    public static void append(Path self, Object text) throws IOException {
        append(self, text, Charset.defaultCharset().name(), false);
    }

    /**
     * Append the text supplied by the Writer at the end of the File without
     * writing a BOM.
     *
     * @param file   a Path
     * @param reader the Reader supplying the text to append at the end of the File
     * @throws IOException if an IOException occurs.
     * @since 2.3.0
     */
    public static void append(Path file, Reader reader) throws IOException {
        append(file, reader, Charset.defaultCharset().name());
    }

    /**
     * Append the text supplied by the Writer at the end of the File without writing a BOM.
     *
     * @param file   a File
     * @param writer the Writer supplying the text to append at the end of the File
     * @throws IOException if an IOException occurs.
     * @since 2.3.0
     */
    public static void append(Path file, Writer writer) throws IOException {
        append(file, writer, Charset.defaultCharset().name());
    }

    /**
     * Append bytes to the end of a Path.  It <strong>will not</strong> be
     * interpreted as text.
     *
     * @param self  a Path
     * @param bytes the byte array to append to the end of the Path
     * @throws java.io.IOException if an IOException occurs.
     * @since 2.3.0
     */
    public static void append(Path self, byte[] bytes) throws IOException {
        OutputStream stream = null;
        try {
            stream = Files.newOutputStream(self, CREATE, APPEND);
            stream.write(bytes, 0, bytes.length);
            stream.flush();

            OutputStream temp = stream;
            stream = null;
            temp.close();
        } finally {
            closeWithWarning(stream);
        }
    }

    /**
     * Append binary data to the file.  It <strong>will not</strong> be
     * interpreted as text.
     *
     * @param self   a Path
     * @param stream stream to read data from.
     * @throws java.io.IOException if an IOException occurs.
     * @since 2.3.0
     */
    public static void append(Path self, InputStream stream) throws IOException {
        OutputStream out = Files.newOutputStream(self, CREATE, APPEND);
        try {
            IOGroovyMethods.leftShift(out, stream);
        } finally {
            closeWithWarning(out);
        }
    }

    /**
     * Append the text at the end of the Path.  If the default charset is
     * "UTF-16BE" or "UTF-16LE" (or an equivalent alias) and
     * <code>writeBom</code> is <code>true</code>, the requisite byte order
     * mark is written to the file before the text.
     *
     * @param self     a Path
     * @param text     the text to append at the end of the Path
     * @param writeBom whether to write the BOM
     * @throws java.io.IOException if an IOException occurs.
     * @since 2.5.0
     */
    public static void append(Path self, Object text, boolean writeBom) throws IOException {
        append(self, text, Charset.defaultCharset().name(), writeBom);
    }

    /**
     * Append the text at the end of the Path without writing a BOM, using a specified
     * encoding.
     *
     * @param self    a Path
     * @param text    the text to append at the end of the Path
     * @param charset the charset used
     * @throws java.io.IOException if an IOException occurs.
     * @since 2.3.0
     */
    public static void append(Path self, Object text, String charset) throws IOException {
        append(self, text, charset, false);
    }

    /**
     * Append the text at the end of the Path, using a specified encoding.  If
     * the given charset is "UTF-16BE" or "UTF-16LE" (or an equivalent alias),
     * <code>writeBom</code> is <code>true</code>, and the file doesn't already
     * exist, the requisite byte order mark is written to the file before the
     * text is appended.
     *
     * @param self     a Path
     * @param text     the text to append at the end of the Path
     * @param charset  the charset used
     * @param writeBom whether to write the BOM
     * @throws java.io.IOException if an IOException occurs.
     * @since 2.5.0
     */
    public static void append(Path self, Object text, String charset, boolean writeBom) throws IOException {
        Writer writer = null;
        try {
            Charset resolvedCharset = Charset.forName(charset);
            boolean shouldWriteBom = writeBom && !Files.exists(self);
            OutputStream out = Files.newOutputStream(self, CREATE, APPEND);
            if (shouldWriteBom) {
                writeUTF16BomIfRequired(out, resolvedCharset);
            }
            writer = new OutputStreamWriter(out, resolvedCharset);
            FormatHelper.write(writer, text);
            writer.flush();

            Writer temp = writer;
            writer = null;
            temp.close();
        } finally {
            closeWithWarning(writer);
        }
    }

    /**
     * Append the text supplied by the Writer at the end of the File, using a specified encoding.
     * If the given charset is "UTF-16BE" or "UTF-16LE" (or an equivalent alias),
     * <code>writeBom</code> is <code>true</code>, and the file doesn't already
     * exist, the requisite byte order mark is written to the file before the
     * text is appended.
     *
     * @param file     a File
     * @param writer   the Writer supplying the text to append at the end of the File
     * @param writeBom whether to write the BOM
     * @throws IOException if an IOException occurs.
     * @since 2.5.0
     */
    public static void append(Path file, Writer writer, boolean writeBom) throws IOException {
        append(file, writer, Charset.defaultCharset().name(), writeBom);
    }

    /**
     * Append the text supplied by the Writer at the end of the File without writing a BOM,
     * using a specified encoding.
     *
     * @param file    a File
     * @param writer  the Writer supplying the text to append at the end of the File
     * @param charset the charset used
     * @throws IOException if an IOException occurs.
     * @since 2.3.0
     */
    public static void append(Path file, Writer writer, String charset) throws IOException {
        appendBuffered(file, writer, charset, false);
    }

    /**
     * Append the text supplied by the Writer at the end of the File, using a specified encoding.
     * If the given charset is "UTF-16BE" or "UTF-16LE" (or an equivalent alias),
     * <code>writeBom</code> is <code>true</code>, and the file doesn't already
     * exist, the requisite byte order mark is written to the file before the
     * text is appended.
     *
     * @param file     a File
     * @param writer   the Writer supplying the text to append at the end of the File
     * @param charset  the charset used
     * @param writeBom whether to write the BOM
     * @throws IOException if an IOException occurs.
     * @since 2.5.0
     */
    public static void append(Path file, Writer writer, String charset, boolean writeBom) throws IOException {
        appendBuffered(file, writer, charset, writeBom);
    }

    /**
     * Append the text supplied by the Reader at the end of the File, using a specified encoding.
     * If the given charset is "UTF-16BE" or "UTF-16LE" (or an equivalent alias),
     * <code>writeBom</code> is <code>true</code>, and the file doesn't already
     * exist, the requisite byte order mark is written to the file before the
     * text is appended.
     *
     * @param file     a File
     * @param reader   the Reader supplying the text to append at the end of the File
     * @param writeBom whether to write the BOM
     * @throws IOException if an IOException occurs.
     * @since 2.5.0
     */
    public static void append(Path file, Reader reader, boolean writeBom) throws IOException {
        appendBuffered(file, reader, Charset.defaultCharset().name(), writeBom);
    }

    /**
     * Append the text supplied by the Reader at the end of the File without writing
     * a BOM, using a specified encoding.
     *
     * @param file    a File
     * @param reader  the Reader supplying the text to append at the end of the File
     * @param charset the charset used
     * @throws IOException if an IOException occurs.
     * @since 2.3.0
     */
    public static void append(Path file, Reader reader, String charset) throws IOException {
        append(file, reader, charset, false);
    }

    /**
     * Append the text supplied by the Reader at the end of the File, using a specified encoding.
     * If the given charset is "UTF-16BE" or "UTF-16LE" (or an equivalent alias),
     * <code>writeBom</code> is <code>true</code>, and the file doesn't already
     * exist, the requisite byte order mark is written to the file before the
     * text is appended.
     *
     * @param file     a File
     * @param reader   the Reader supplying the text to append at the end of the File
     * @param charset  the charset used
     * @param writeBom whether to write the BOM
     * @throws IOException if an IOException occurs.
     * @since 2.5.0
     */
    public static void append(Path file, Reader reader, String charset, boolean writeBom) throws IOException {
        appendBuffered(file, reader, charset, writeBom);
    }

    private static void appendBuffered(Path file, Object text, String charset, boolean writeBom) throws IOException {
        BufferedWriter writer = null;
        try {
            boolean shouldWriteBom = writeBom && !Files.exists(file);
            writer = newWriter(file, charset, true);
            if (shouldWriteBom) {
                writeUTF16BomIfRequired(writer, charset);
            }
            FormatHelper.write(writer, text);
            writer.flush();

            Writer temp = writer;
            writer = null;
            temp.close();
        } finally {
            closeWithWarning(writer);
        }
    }

    /**
     * This method is used to throw useful exceptions when the eachFile* and eachDir closure methods
     * are used incorrectly.
     *
     * @param self The directory to check
     * @throws java.io.FileNotFoundException if the given directory does not exist
     * @throws IllegalArgumentException      if the provided Path object does not represent a directory
     * @since 2.3.0
     */
    private static void checkDir(Path self) throws FileNotFoundException, IllegalArgumentException {
        if (!Files.exists(self))
            throw new FileNotFoundException(self.toAbsolutePath().toString());
        if (!Files.isDirectory(self))
            throw new IllegalArgumentException("The provided Path object is not a directory: " + self.toAbsolutePath());
    }

    /**
     * Invokes the closure for each 'child' file in this 'parent' folder/directory.
     * Both regular files and subfolders/subdirectories can be processed depending
     * on the fileType enum value.
     *
     * @param self     a Path (that happens to be a folder/directory)
     * @param fileType if normal files or directories or both should be processed
     * @param closure  the closure to invoke
     * @throws java.io.FileNotFoundException if the given directory does not exist
     * @throws IllegalArgumentException      if the provided Path object does not represent a directory
     * @since 2.3.0
     */
    public static void eachFile(final Path self, final FileType fileType, @ClosureParams(value = SimpleType.class, options = "java.nio.file.Path") final Closure closure) throws IOException {
        //throws FileNotFoundException, IllegalArgumentException {
        checkDir(self);

        // TODO GroovyDoc doesn't parse this file as our java.g doesn't handle this JDK7 syntax
        try (DirectoryStream<Path> stream = Files.newDirectoryStream(self)) {
            for (Path path : stream) {
                if (fileType == FileType.ANY ||
                        (fileType != FileType.FILES && Files.isDirectory(path)) ||
                        (fileType != FileType.DIRECTORIES && Files.isRegularFile(path))) {
                    closure.call(path);
                }
            }
        }
    }

    /**
     * Invokes the closure for each 'child' file in this 'parent' folder/directory.
     * Both regular files and subfolders/subdirectories are processed.
     *
     * @param self    a Path (that happens to be a folder/directory)
     * @param closure a closure (the parameter is the Path for the 'child' file)
     * @throws java.io.FileNotFoundException if the given directory does not exist
     * @throws IllegalArgumentException      if the provided Path object does not represent a directory
     * @see #eachFile(Path, groovy.io.FileType, groovy.lang.Closure)
     * @since 2.3.0
     */
    public static void eachFile(final Path self, final Closure closure) throws IOException {
        eachFile(self, FileType.ANY, closure);
    }

    /**
     * Invokes the closure for each subdirectory in this directory,
     * ignoring regular files.
     *
     * @param self    a Path (that happens to be a folder/directory)
     * @param closure a closure (the parameter is the Path for the subdirectory file)
     * @throws java.io.FileNotFoundException if the given directory does not exist
     * @throws IllegalArgumentException      if the provided Path object does not represent a directory
     * @see #eachFile(Path, groovy.io.FileType, groovy.lang.Closure)
     * @since 2.3.0
     */
    public static void eachDir(Path self, @ClosureParams(value = SimpleType.class, options = "java.nio.file.Path") Closure closure) throws IOException {
        eachFile(self, FileType.DIRECTORIES, closure);
    }

    /**
     * Processes each descendant file in this directory and any subdirectories.
     * Processing consists of potentially calling <code>closure</code> passing it the current
     * file (which may be a normal file or subdirectory) and then if a subdirectory was encountered,
     * recursively processing the subdirectory. Whether the closure is called is determined by whether
     * the file was a normal file or subdirectory and the value of fileType.
     *
     * @param self     a Path (that happens to be a folder/directory)
     * @param fileType if normal files or directories or both should be processed
     * @param closure  the closure to invoke on each file
     * @throws java.io.FileNotFoundException if the given directory does not exist
     * @throws IllegalArgumentException      if the provided Path object does not represent a directory
     * @since 2.3.0
     */
    public static void eachFileRecurse(final Path self, final FileType fileType, @ClosureParams(value = SimpleType.class, options = "java.nio.file.Path") final Closure closure) throws IOException {
        // throws FileNotFoundException, IllegalArgumentException {
        checkDir(self);
        try (DirectoryStream<Path> stream = Files.newDirectoryStream(self)) {
            for (Path path : stream) {
                if (Files.isDirectory(path)) {
                    if (fileType != FileType.FILES) closure.call(path);
                    eachFileRecurse(path, fileType, closure);
                } else if (fileType != FileType.DIRECTORIES) {
                    closure.call(path);
                }
            }
        }
    }

    /**
     * Processes each descendant file in this directory and any subdirectories.
     * Processing consists of potentially calling <code>closure</code> passing it the current
     * file (which may be a normal file or subdirectory) and then if a subdirectory was encountered,
     * recursively processing the subdirectory.
     * <p>
     * The traversal can be adapted by providing various options in the <code>options</code> Map according
     * to the following keys:<dl>
     * <dt>type</dt><dd>A {@link groovy.io.FileType} enum to determine if normal files or directories or both are processed</dd>
     * <dt>preDir</dt><dd>A {@link groovy.lang.Closure} run before each directory is processed and optionally returning a {@link groovy.io.FileVisitResult} value
     * which can be used to control subsequent processing.</dd>
     * <dt>preRoot</dt><dd>A boolean indicating that the 'preDir' closure should be applied at the root level</dd>
     * <dt>postDir</dt><dd>A {@link groovy.lang.Closure} run after each directory is processed and optionally returning a {@link groovy.io.FileVisitResult} value
     * which can be used to control subsequent processing.</dd>
     * <dt>postRoot</dt><dd>A boolean indicating that the 'postDir' closure should be applied at the root level</dd>
     * <dt>visitRoot</dt><dd>A boolean indicating that the given closure should be applied for the root dir
     * (not applicable if the 'type' is set to {@link groovy.io.FileType#FILES})</dd>
     * <dt>maxDepth</dt><dd>The maximum number of directory levels when recursing
     * (default is -1 which means infinite, set to 0 for no recursion)</dd>
     * <dt>filter</dt><dd>A filter to perform on traversed files/directories (using the {@link DefaultGroovyMethods#isCase(Object, Object)} method). If set,
     * only files/dirs which match are candidates for visiting.</dd>
     * <dt>nameFilter</dt><dd>A filter to perform on the name of traversed files/directories (using the {@link DefaultGroovyMethods#isCase(Object, Object)} method). If set,
     * only files/dirs which match are candidates for visiting. (Must not be set if 'filter' is set)</dd>
     * <dt>excludeFilter</dt><dd>A filter to perform on traversed files/directories (using the {@link DefaultGroovyMethods#isCase(Object, Object)} method).
     * If set, any candidates which match won't be visited.</dd>
     * <dt>excludeNameFilter</dt><dd>A filter to perform on the names of traversed files/directories (using the {@link DefaultGroovyMethods#isCase(Object, Object)} method).
     * If set, any candidates which match won't be visited. (Must not be set if 'excludeFilter' is set)</dd>
     * <dt>sort</dt><dd>A {@link groovy.lang.Closure} which if set causes the files and subdirectories for each directory to be processed in sorted order.
     * Note that even when processing only files, the order of visited subdirectories will be affected by this parameter.</dd>
     * </dl>
     * This example prints out file counts and size aggregates for groovy source files within a directory tree:
     * <pre>
     * def totalSize = 0
     * def count = 0
     * def sortByTypeThenName = { a, b {@code ->}
     *     a.isFile() != b.isFile() ? a.isFile() {@code <=>} b.isFile() : a.name {@code <=>} b.name
     * }
     * rootDir.traverse(
     *         type         : FILES,
     *         nameFilter   : ~/.*\.groovy/,
     *         preDir       : { if (it.name == '.svn') return SKIP_SUBTREE },
     *         postDir      : { println "Found $count files in $it.name totalling $totalSize bytes"
     *                         totalSize = 0; count = 0 },
     *         postRoot     : true
     *         sort         : sortByTypeThenName
     * ) {it {@code ->} totalSize += it.size(); count++ }
     * </pre>
     *
     * @param self    a Path (that happens to be a folder/directory)
     * @param options a Map of options to alter the traversal behavior
     * @param closure the Closure to invoke on each file/directory and optionally returning a {@link groovy.io.FileVisitResult} value
     *                which can be used to control subsequent processing
     * @throws java.io.FileNotFoundException if the given directory does not exist
     * @throws IllegalArgumentException      if the provided Path object does not represent a directory or illegal filter combinations are supplied
     * @see DefaultGroovyMethods#sort(java.lang.Iterable, groovy.lang.Closure)
     * @see groovy.io.FileVisitResult
     * @see groovy.io.FileType
     * @since 2.3.0
     */
    public static void traverse(
            final Path self,
            @NamedParam(value = "type", type = FileType.class)
            @NamedParam(value = "preDir", type = Closure.class)
            @NamedParam(value = "preRoot", type = Boolean.class)
            @NamedParam(value = "postDir", type = Closure.class)
            @NamedParam(value = "postRoot", type = Boolean.class)
            @NamedParam(value = "visitRoot", type = Boolean.class)
            @NamedParam(value = "maxDepth", type = Integer.class)
            @NamedParam(value = "filter")
            @NamedParam(value = "nameFilter")
            @NamedParam(value = "excludeFilter")
            @NamedParam(value = "excludeNameFilter")
            @NamedParam(value = "sort", type = Closure.class)
            final Map<String, Object> options,
            @ClosureParams(value = SimpleType.class, options = "java.nio.file.Path")
            final Closure closure
    ) throws IOException {
        Number maxDepthNumber = DefaultGroovyMethods.asType(options.remove("maxDepth"), Number.class);
        int maxDepth = maxDepthNumber == null ? -1 : maxDepthNumber.intValue();
        Boolean visitRoot = DefaultGroovyMethods.asType(options.getOrDefault("visitRoot", FALSE), Boolean.class);
        Boolean preRoot = DefaultGroovyMethods.asType(options.getOrDefault("preRoot", FALSE), Boolean.class);
        Boolean postRoot = DefaultGroovyMethods.asType(options.getOrDefault("postRoot", FALSE), Boolean.class);
        final Closure pre = (Closure) options.get("preDir");
        final Closure post = (Closure) options.get("postDir");
        final FileType type = (FileType) options.get("type");
        final Object filter = options.get("filter");
        final Object nameFilter = options.get("nameFilter");
        final Object excludeFilter = options.get("excludeFilter");
        final Object excludeNameFilter = options.get("excludeNameFilter");
        Object preResult = null;
        if (preRoot && pre != null) {
            preResult = pre.call(self);
        }
        if (preResult == FileVisitResult.TERMINATE ||
                preResult == FileVisitResult.SKIP_SUBTREE) return;

        FileVisitResult terminated = traverse(self, options, closure, maxDepth);

        if (type != FileType.FILES && visitRoot) {
            if (closure != null && notFiltered(self, filter, nameFilter, excludeFilter, excludeNameFilter)) {
                Object closureResult = closure.call(self);
                if (closureResult == FileVisitResult.TERMINATE) return;
            }
        }

        if (postRoot && post != null && terminated != FileVisitResult.TERMINATE) post.call(self);
    }

    private static boolean notFiltered(Path path, Object filter, Object nameFilter, Object excludeFilter, Object excludeNameFilter) {
        if (filter == null && nameFilter == null && excludeFilter == null && excludeNameFilter == null) return true;
        if (filter != null && nameFilter != null)
            throw new IllegalArgumentException("Can't set both 'filter' and 'nameFilter'");
        if (excludeFilter != null && excludeNameFilter != null)
            throw new IllegalArgumentException("Can't set both 'excludeFilter' and 'excludeNameFilter'");
        Object filterToUse = null;
        Object filterParam = null;
        if (filter != null) {
            filterToUse = filter;
            filterParam = path;
        } else if (nameFilter != null) {
            filterToUse = nameFilter;
            filterParam = path.getFileName().toString();
        }
        Object excludeFilterToUse = null;
        Object excludeParam = null;
        if (excludeFilter != null) {
            excludeFilterToUse = excludeFilter;
            excludeParam = path;
        } else if (excludeNameFilter != null) {
            excludeFilterToUse = excludeNameFilter;
            excludeParam = path.getFileName().toString();
        }
        final MetaClass filterMC = filterToUse == null ? null : InvokerHelper.getMetaClass(filterToUse);
        final MetaClass excludeMC = excludeFilterToUse == null ? null : InvokerHelper.getMetaClass(excludeFilterToUse);
        boolean included = filterToUse == null || DefaultTypeTransformation.castToBoolean(filterMC.invokeMethod(filterToUse, "isCase", filterParam));
        boolean excluded = excludeFilterToUse != null && DefaultTypeTransformation.castToBoolean(excludeMC.invokeMethod(excludeFilterToUse, "isCase", excludeParam));
        return included && !excluded;
    }

    /**
     * Processes each descendant file in this directory and any subdirectories.
     * Convenience method for {@link #traverse(Path, java.util.Map, groovy.lang.Closure)} when
     * no options to alter the traversal behavior are required.
     *
     * @param self    a Path (that happens to be a folder/directory)
     * @param closure the Closure to invoke on each file/directory and optionally returning a {@link groovy.io.FileVisitResult} value
     *                which can be used to control subsequent processing
     * @throws java.io.FileNotFoundException if the given directory does not exist
     * @throws IllegalArgumentException      if the provided Path object does not represent a directory
     * @see #traverse(Path, java.util.Map, groovy.lang.Closure)
     * @since 2.3.0
     */
    public static void traverse(final Path self, @ClosureParams(value = SimpleType.class, options = "java.nio.file.Path") final Closure closure)
            throws IOException {
        traverse(self, new HashMap<>(), closure);
    }

    /**
     * Invokes the closure specified with key 'visit' in the options Map
     * for each descendant file in this directory tree. Convenience method
     * for {@link #traverse(Path, java.util.Map, groovy.lang.Closure)} allowing the 'visit' closure
     * to be included in the options Map rather than as a parameter.
     *
     * @param self    a Path (that happens to be a folder/directory)
     * @param options a Map of options to alter the traversal behavior
     * @throws java.io.FileNotFoundException if the given directory does not exist
     * @throws IllegalArgumentException      if the provided Path object does not represent a directory or illegal filter combinations are supplied
     * @see #traverse(Path, java.util.Map, groovy.lang.Closure)
     * @since 2.3.0
     */
    public static void traverse(
            final Path self,
            @NamedParam(value = "type", type = FileType.class)
            @NamedParam(value = "preDir", type = Closure.class)
            @NamedParam(value = "preRoot", type = Boolean.class)
            @NamedParam(value = "postDir", type = Closure.class)
            @NamedParam(value = "postRoot", type = Boolean.class)
            @NamedParam(value = "visitRoot", type = Boolean.class)
            @NamedParam(value = "maxDepth", type = Integer.class)
            @NamedParam(value = "filter")
            @NamedParam(value = "nameFilter")
            @NamedParam(value = "excludeFilter")
            @NamedParam(value = "excludeNameFilter")
            @NamedParam(value = "sort", type = Closure.class)
            final Map<String, Object> options
    ) throws IOException {
        final Closure visit = (Closure) options.remove("visit");
        traverse(self, options, visit);
    }

    private static FileVisitResult traverse(final Path self, final Map<String, Object> options, @ClosureParams(value = SimpleType.class, options = "java.nio.file.Path") final Closure closure, final int maxDepth)
            throws IOException {
        checkDir(self);
        final Closure pre = (Closure) options.get("preDir");
        final Closure post = (Closure) options.get("postDir");
        final FileType type = (FileType) options.get("type");
        final Object filter = options.get("filter");
        final Object nameFilter = options.get("nameFilter");
        final Object excludeFilter = options.get("excludeFilter");
        final Object excludeNameFilter = options.get("excludeNameFilter");
        final Closure sort = (Closure) options.get("sort");

        try (DirectoryStream<Path> stream = Files.newDirectoryStream(self)) {
            final Iterator<Path> itr = stream.iterator();
            List<Path> files = new LinkedList<>();
            while (itr.hasNext()) {
                files.add(itr.next());
            }

            if (sort != null) files = DefaultGroovyMethods.sort((Iterable<Path>) files, sort);

            for (Path path : files) {
                if (Files.isDirectory(path)) {
                    if (type != FileType.FILES) {
                        if (closure != null && notFiltered(path, filter, nameFilter, excludeFilter, excludeNameFilter)) {
                            Object closureResult = closure.call(path);
                            if (closureResult == FileVisitResult.SKIP_SIBLINGS) break;
                            if (closureResult == FileVisitResult.TERMINATE) return FileVisitResult.TERMINATE;
                        }
                    }
                    if (maxDepth != 0) {
                        Object preResult = null;
                        if (pre != null) {
                            preResult = pre.call(path);
                        }
                        if (preResult == FileVisitResult.SKIP_SIBLINGS) break;
                        if (preResult == FileVisitResult.TERMINATE) return FileVisitResult.TERMINATE;
                        if (preResult != FileVisitResult.SKIP_SUBTREE) {
                            FileVisitResult terminated = traverse(path, options, closure, maxDepth - 1);
                            if (terminated == FileVisitResult.TERMINATE) return terminated;
                        }
                        Object postResult = null;
                        if (post != null) {
                            postResult = post.call(path);
                        }
                        if (postResult == FileVisitResult.SKIP_SIBLINGS) break;
                        if (postResult == FileVisitResult.TERMINATE) return FileVisitResult.TERMINATE;
                    }
                } else if (type != FileType.DIRECTORIES) {
                    if (closure != null && notFiltered(path, filter, nameFilter, excludeFilter, excludeNameFilter)) {
                        Object closureResult = closure.call(path);
                        if (closureResult == FileVisitResult.SKIP_SIBLINGS) break;
                        if (closureResult == FileVisitResult.TERMINATE) return FileVisitResult.TERMINATE;
                    }
                }
            }

            return FileVisitResult.CONTINUE;
        }
    }

    /**
     * Processes each descendant file in this directory and any subdirectories.
     * Processing consists of calling <code>closure</code> passing it the current
     * file (which may be a normal file or subdirectory) and then if a subdirectory was encountered,
     * recursively processing the subdirectory.
     *
     * @param self    a Path (that happens to be a folder/directory)
     * @param closure a Closure
     * @throws java.io.FileNotFoundException if the given directory does not exist
     * @throws IllegalArgumentException      if the provided Path object does not represent a directory
     * @see #eachFileRecurse(Path, groovy.io.FileType, groovy.lang.Closure)
     * @since 2.3.0
     */
    public static void eachFileRecurse(Path self, @ClosureParams(value = SimpleType.class, options = "java.nio.file.Path") Closure closure) throws IOException {
        eachFileRecurse(self, FileType.ANY, closure);
    }

    /**
     * Recursively processes each descendant subdirectory in this directory.
     * Processing consists of calling <code>closure</code> passing it the current
     * subdirectory and then recursively processing that subdirectory.
     * Regular files are ignored during traversal.
     *
     * @param self    a Path (that happens to be a folder/directory)
     * @param closure a closure
     * @throws java.io.FileNotFoundException if the given directory does not exist
     * @throws IllegalArgumentException      if the provided Path object does not represent a directory
     * @see #eachFileRecurse(Path, groovy.io.FileType, groovy.lang.Closure)
     * @since 2.3.0
     */
    public static void eachDirRecurse(final Path self, @ClosureParams(value = SimpleType.class, options = "java.nio.file.Path") final Closure closure) throws IOException {
        eachFileRecurse(self, FileType.DIRECTORIES, closure);
    }

    /**
     * Invokes the closure for each file whose name (file.name) matches the given nameFilter in the given directory
     * - calling the {@link org.codehaus.groovy.runtime.DefaultGroovyMethods#isCase(Object, Object)} method to determine if a match occurs.  This method can be used
     * with different kinds of filters like regular expressions, classes, ranges etc.
     * Both regular files and subdirectories may be candidates for matching depending
     * on the value of fileType.
     * <pre>
     * // collect names of files in baseDir matching supplied regex pattern
     * import static groovy.io.FileType.*
     * def names = []
     * baseDir.eachFileMatch FILES, ~/foo\d\.txt/, { names {@code <<} it.name }
     * assert names == ['foo1.txt', 'foo2.txt']
     *
     * // remove all *.bak files in baseDir
     * baseDir.eachFileMatch FILES, ~/.*\.bak/, { Path bak {@code ->} bak.delete() }
     *
     * // print out files &gt; 4K in size from baseDir
     * baseDir.eachFileMatch FILES, { new Path(baseDir, it).size() {@code >} 4096 }, { println "$it.name ${it.size()}" }
     * </pre>
     *
     * @param self       a Path (that happens to be a folder/directory)
     * @param fileType   whether normal files or directories or both should be processed
     * @param nameFilter the filter to perform on the name of the file/directory (using the {@link org.codehaus.groovy.runtime.DefaultGroovyMethods#isCase(Object, Object)} method)
     * @param closure    the closure to invoke
     * @throws java.io.FileNotFoundException if the given directory does not exist
     * @throws IllegalArgumentException      if the provided Path object does not represent a directory
     * @since 2.3.0
     */
    public static void eachFileMatch(final Path self, final FileType fileType, final Object nameFilter, @ClosureParams(value = SimpleType.class, options = "java.nio.file.Path") final Closure closure) throws IOException {
        // throws FileNotFoundException, IllegalArgumentException {
        checkDir(self);
        try (DirectoryStream<Path> stream = Files.newDirectoryStream(self)) {
            Iterator<Path> itr = stream.iterator();
            BooleanReturningMethodInvoker bmi = new BooleanReturningMethodInvoker("isCase");
            while (itr.hasNext()) {
                Path currentPath = itr.next();
                if ((fileType != FileType.FILES && Files.isDirectory(currentPath)) ||
                        (fileType != FileType.DIRECTORIES && Files.isRegularFile(currentPath))) {
                    if (bmi.invoke(nameFilter, currentPath.getFileName().toString()))
                        closure.call(currentPath);
                }
            }
        }
    }

    /**
     * Invokes the closure for each file whose name (file.name) matches the given nameFilter in the given directory
     * - calling the {@link org.codehaus.groovy.runtime.DefaultGroovyMethods#isCase(Object, Object)} method to determine if a match occurs.  This method can be used
     * with different kinds of filters like regular expressions, classes, ranges etc.
     * Both regular files and subdirectories are matched.
     *
     * @param self       a Path (that happens to be a folder/directory)
     * @param nameFilter the nameFilter to perform on the name of the file (using the {@link org.codehaus.groovy.runtime.DefaultGroovyMethods#isCase(Object, Object)} method)
     * @param closure    the closure to invoke
     * @throws java.io.FileNotFoundException if the given directory does not exist
     * @throws IllegalArgumentException      if the provided Path object does not represent a directory
     * @see #eachFileMatch(Path, groovy.io.FileType, Object, groovy.lang.Closure)
     * @since 2.3.0
     */
    public static void eachFileMatch(final Path self, final Object nameFilter, @ClosureParams(value = SimpleType.class, options = "java.nio.file.Path") final Closure closure) throws IOException {
        // throws FileNotFoundException, IllegalArgumentException {
        eachFileMatch(self, FileType.ANY, nameFilter, closure);
    }

    /**
     * Invokes the closure for each subdirectory whose name (dir.name) matches the given nameFilter in the given directory
     * - calling the {@link DefaultGroovyMethods#isCase(java.lang.Object, java.lang.Object)} method to determine if a match occurs.  This method can be used
     * with different kinds of filters like regular expressions, classes, ranges etc.
     * Only subdirectories are matched; regular files are ignored.
     *
     * @param self       a Path (that happens to be a folder/directory)
     * @param nameFilter the nameFilter to perform on the name of the directory (using the {@link org.codehaus.groovy.runtime.DefaultGroovyMethods#isCase(Object, Object)} method)
     * @param closure    the closure to invoke
     * @throws java.io.FileNotFoundException if the given directory does not exist
     * @throws IllegalArgumentException      if the provided Path object does not represent a directory
     * @see #eachFileMatch(Path, groovy.io.FileType, Object, groovy.lang.Closure)
     * @since 2.3.0
     */
    public static void eachDirMatch(final Path self, final Object nameFilter, @ClosureParams(value = SimpleType.class, options = "java.nio.file.Path") final Closure closure) throws IOException {
        eachFileMatch(self, FileType.DIRECTORIES, nameFilter, closure);
    }

    /**
     * Deletes a directory with all contained files and subdirectories.
     * <p>The method returns
     * <ul>
     * <li>true, when deletion was successful</li>
     * <li>true, when it is called for a non existing directory</li>
     * <li>false, when it is called for a file which isn't a directory</li>
     * <li>false, when directory couldn't be deleted</li>
     * </ul>
     * </p>
     *
     * @param self a Path
     * @return true if the file doesn't exist or deletion was successful
     * @since 2.3.0
     */
    public static boolean deleteDir(final Path self) {
        if (!Files.exists(self))
            return true;

        if (!Files.isDirectory(self))
            return false;

        // delete contained files
        try (DirectoryStream<Path> stream = Files.newDirectoryStream(self)) {
            for (Path path : stream) {
                if (Files.isDirectory(path)) {
                    if (!deleteDir(path)) {
                        return false;
                    }
                } else {
                    Files.delete(path);
                }
            }

            // now delete directory itself
            Files.delete(self);
            return true;
        } catch (IOException e) {
            return false;
        }
    }

    /**
     * Renames a file.
     *
     * @param self        a Path
     * @param newPathName The new pathname for the named file
     * @return <code>true</code> if and only if the renaming succeeded;
     * <code>false</code> otherwise
     * @since 2.3.0
     */
    public static boolean renameTo(final Path self, String newPathName) {
        try {
            Files.move(self, Paths.get(newPathName));
            return true;
        } catch (IOException e) {
            return false;
        }
    }

    /**
     * Renames a file.
     *
     * @param self        a Path
     * @param newPathName The new target path specified as a URI object
     * @return <code>true</code> if and only if the renaming succeeded;
     * <code>false</code> otherwise
     * @since 2.3.0
     */
    public static boolean renameTo(final Path self, URI newPathName) {
        try {
            Files.move(self, Paths.get(newPathName));
            return true;
        } catch (IOException e) {
            return false;
        }
    }

    /**
     * Converts this Path to a {@link groovy.lang.Writable}.
     *
     * @param self a Path
     * @return a Path which wraps the input file and which implements Writable
     * @since 2.3.0
     */
    public static Path asWritable(Path self) {
        return new WritablePath(self);
    }

    /**
     * Converts this Path to a {@link groovy.lang.Writable} or delegates to default
     * {@link org.codehaus.groovy.runtime.DefaultGroovyMethods#asType(Object, Class)}.
     *
     * @param path a Path
     * @param c    the desired class
     * @return the converted object
     * @since 2.3.0
     */
    @SuppressWarnings("unchecked")
    public static <T> T asType(Path path, Class<T> c) {
        if (c == Writable.class) {
            return (T) asWritable(path);
        }
        return DefaultGroovyMethods.asType((Object) path, c);
    }

    /**
     * Allows a file to return a Writable implementation that can output itself
     * to a Writer stream.
     *
     * @param self     a Path
     * @param encoding the encoding to be used when reading the file's contents
     * @return Path which wraps the input file and which implements Writable
     * @since 2.3.0
     */
    public static Path asWritable(Path self, String encoding) {
        return new WritablePath(self, encoding);
    }

    /**
     * Create a buffered reader for this file.
     *
     * @param self a Path
     * @return a BufferedReader
     * @throws java.io.IOException if an IOException occurs.
     * @since 2.3.0
     */
    public static BufferedReader newReader(Path self) throws IOException {
        return Files.newBufferedReader(self, Charset.defaultCharset());
    }

    /**
     * Create a buffered reader for this file, using the specified
     * charset as the encoding.
     *
     * @param self    a Path
     * @param charset the charset for this Path
     * @return a BufferedReader
     * @throws java.io.FileNotFoundException        if the Path was not found
     * @throws java.io.UnsupportedEncodingException if the encoding specified is not supported
     * @since 2.3.0
     */
    public static BufferedReader newReader(Path self, String charset) throws IOException {
        return Files.newBufferedReader(self, Charset.forName(charset));
    }

    /**
     * Create a new BufferedReader for this file and then
     * passes it into the closure, ensuring the reader is closed after the
     * closure returns.
     *
     * @param self    a file object
     * @param closure a closure
     * @return the value returned by the closure
     * @throws java.io.IOException if an IOException occurs.
     * @since 2.3.0
     */
    public static <T> T withReader(Path self, @ClosureParams(value = SimpleType.class, options = "java.io.Reader") Closure<T> closure) throws IOException {
        return IOGroovyMethods.withReader(newReader(self), closure);
    }

    /**
     * Create a new BufferedReader for this file using the specified charset and then
     * passes it into the closure, ensuring the reader is closed after the
     * closure returns.  The writer will use the given charset encoding,
     * but will not write a BOM.
     *
     * @param self    a file object
     * @param charset the charset for this input stream
     * @param closure a closure
     * @return the value returned by the closure
     * @throws java.io.IOException if an IOException occurs.
     * @since 2.3.0
     */
    public static <T> T withReader(Path self, String charset, @ClosureParams(value = SimpleType.class, options = "java.io.Reader") Closure<T> closure) throws IOException {
        return IOGroovyMethods.withReader(newReader(self, charset), closure);
    }

    /**
     * Create a buffered output stream for this file.
     *
     * @param self a file object
     * @return the created OutputStream
     * @throws java.io.IOException if an IOException occurs.
     * @since 2.3.0
     */
    public static BufferedOutputStream newOutputStream(Path self) throws IOException {
        return new BufferedOutputStream(Files.newOutputStream(self));
    }

    /**
     * Creates a new data output stream for this file.
     *
     * @param self a file object
     * @return the created DataOutputStream
     * @throws java.io.IOException if an IOException occurs.
     * @since 2.3.0
     */
    public static DataOutputStream newDataOutputStream(Path self) throws IOException {
        return new DataOutputStream(Files.newOutputStream(self));
    }

    /**
     * Creates a new OutputStream for this file and passes it into the closure.
     * This method ensures the stream is closed after the closure returns.
     *
     * @param self    a Path
     * @param closure a closure
     * @return the value returned by the closure
     * @throws java.io.IOException if an IOException occurs.
     * @see org.codehaus.groovy.runtime.IOGroovyMethods#withStream(java.io.OutputStream, groovy.lang.Closure)
     * @since 2.3.0
     */
    @SuppressWarnings("unchecked")
    public static <T> T withOutputStream(Path self, @ClosureParams(value = SimpleType.class, options = "java.io.OutputStream") Closure<T> closure) throws IOException {
        return IOGroovyMethods.withStream(newOutputStream(self), closure);
    }

    /**
     * Create a new InputStream for this file and passes it into the closure.
     * This method ensures the stream is closed after the closure returns.
     *
     * @param self    a Path
     * @param closure a closure
     * @return the value returned by the closure
     * @throws java.io.IOException if an IOException occurs.
     * @see org.codehaus.groovy.runtime.IOGroovyMethods#withStream(java.io.InputStream, groovy.lang.Closure)
     * @since 2.3.0
     */
    @SuppressWarnings("unchecked")
    public static <T> T withInputStream(Path self, @ClosureParams(value = SimpleType.class, options = "java.io.InputStream") Closure<T> closure) throws IOException {
        return IOGroovyMethods.withStream(newInputStream(self), closure);
    }

    /**
     * Create a new DataOutputStream for this file and passes it into the closure.
     * This method ensures the stream is closed after the closure returns.
     *
     * @param self    a Path
     * @param closure a closure
     * @return the value returned by the closure
     * @throws java.io.IOException if an IOException occurs.
     * @see org.codehaus.groovy.runtime.IOGroovyMethods#withStream(java.io.OutputStream, groovy.lang.Closure)
     * @since 2.3.0
     */
    public static <T> T withDataOutputStream(Path self, @ClosureParams(value = SimpleType.class, options = "java.io.DataOutputStream") Closure<T> closure) throws IOException {
        return IOGroovyMethods.withStream(newDataOutputStream(self), closure);
    }

    /**
     * Create a new DataInputStream for this file and passes it into the closure.
     * This method ensures the stream is closed after the closure returns.
     *
     * @param self    a Path
     * @param closure a closure
     * @return the value returned by the closure
     * @throws java.io.IOException if an IOException occurs.
     * @see org.codehaus.groovy.runtime.IOGroovyMethods#withStream(java.io.InputStream, groovy.lang.Closure)
     * @since 2.3.0
     */
    public static <T> T withDataInputStream(Path self, @ClosureParams(value = SimpleType.class, options = "java.io.DataInputStream") Closure<T> closure) throws IOException {
        return IOGroovyMethods.withStream(newDataInputStream(self), closure);
    }

    /**
     * Create a buffered writer for this file.
     *
     * @param self a Path
     * @return a BufferedWriter
     * @throws java.io.IOException if an IOException occurs.
     * @since 2.3.0
     */
    public static BufferedWriter newWriter(Path self) throws IOException {
        return Files.newBufferedWriter(self, Charset.defaultCharset());
    }

    /**
     * Creates a buffered writer for this file, optionally appending to the
     * existing file content.
     *
     * @param self   a Path
     * @param append true if data should be appended to the file
     * @return a BufferedWriter
     * @throws java.io.IOException if an IOException occurs.
     * @since 2.3.0
     */
    public static BufferedWriter newWriter(Path self, boolean append) throws IOException {
        if (append) {
            return Files.newBufferedWriter(self, Charset.defaultCharset(), CREATE, APPEND);
        }
        return Files.newBufferedWriter(self, Charset.defaultCharset());
    }

    /**
     * Helper method to create a buffered writer for a file without writing a BOM.
     *
     * @param self    a Path
     * @param charset the name of the encoding used to write in this file
     * @param append  true if in append mode
     * @return a BufferedWriter
     * @throws java.io.IOException if an IOException occurs.
     * @since 2.3.0
     */
    public static BufferedWriter newWriter(Path self, String charset, boolean append) throws IOException {
        return newWriter(self, charset, append, false);
    }

    /**
     * Helper method to create a buffered writer for a file.  If the given
     * charset is "UTF-16BE" or "UTF-16LE" (or an equivalent alias), the
     * requisite byte order mark is written to the stream before the writer
     * is returned.
     *
     * @param self     a Path
     * @param charset  the name of the encoding used to write in this file
     * @param append   true if in append mode
     * @param writeBom whether to write a BOM
     * @return a BufferedWriter
     * @throws java.io.IOException if an IOException occurs.
     * @since 2.5.0
     */
    public static BufferedWriter newWriter(Path self, String charset, boolean append, boolean writeBom) throws IOException {
        boolean shouldWriteBom = writeBom && !Files.exists(self);
        if (append) {
            BufferedWriter writer = Files.newBufferedWriter(self, Charset.forName(charset), CREATE, APPEND);
            if (shouldWriteBom) {
                writeUTF16BomIfRequired(writer, charset);
            }
            return writer;
        } else {
            OutputStream out = Files.newOutputStream(self);
            if (shouldWriteBom) {
                writeUTF16BomIfRequired(out, charset);
            }
            return new BufferedWriter(new OutputStreamWriter(out, Charset.forName(charset)));
        }
    }

    /**
     * Creates a buffered writer for this file without writing a BOM, writing data using the given
     * encoding.
     *
     * @param self    a Path
     * @param charset the name of the encoding used to write in this file
     * @return a BufferedWriter
     * @throws java.io.IOException if an IOException occurs.
     * @since 2.3.0
     */
    public static BufferedWriter newWriter(Path self, String charset) throws IOException {
        return newWriter(self, charset, false);
    }

    /**
     * Creates a new BufferedWriter for this file, passes it to the closure, and
     * ensures the stream is flushed and closed after the closure returns.
     * The writer will not write a BOM.
     *
     * @param self    a Path
     * @param closure a closure
     * @return the value returned by the closure
     * @throws java.io.IOException if an IOException occurs.
     * @since 2.3.0
     */
    public static <T> T withWriter(Path self, @ClosureParams(value = SimpleType.class, options = "java.io.BufferedWriter") Closure<T> closure) throws IOException {
        return withWriter(self, Charset.defaultCharset().name(), closure);
    }

    /**
     * Creates a new BufferedWriter for this file, passes it to the closure, and
     * ensures the stream is flushed and closed after the closure returns.
     * The writer will use the given charset encoding, but will not write a BOM.
     *
     * @param self    a Path
     * @param charset the charset used
     * @param closure a closure
     * @return the value returned by the closure
     * @throws java.io.IOException if an IOException occurs.
     * @since 2.3.0
     */
    public static <T> T withWriter(Path self, String charset, @ClosureParams(value = SimpleType.class, options = "java.io.BufferedWriter") Closure<T> closure) throws IOException {
        return withWriter(self, charset, false, closure);
    }

    /**
     * Creates a new BufferedWriter for this file, passes it to the closure, and
     * ensures the stream is flushed and closed after the closure returns.
     * The writer will use the given charset encoding.  If the given charset is
     * "UTF-16BE" or "UTF-16LE" (or an equivalent alias), <code>writeBom</code>
     * is <code>true</code>, and the file doesn't already exist, the requisite
     * byte order mark is written to the stream when the writer is created.
     *
     * @param self     a Path
     * @param charset  the charset used
     * @param writeBom whether to write the BOM
     * @param closure  a closure
     * @return the value returned by the closure
     * @throws java.io.IOException if an IOException occurs.
     * @since 2.5.0
     */
    public static <T> T withWriter(Path self, String charset, boolean writeBom, @ClosureParams(value = SimpleType.class, options = "java.io.BufferedWriter") Closure<T> closure) throws IOException {
        return IOGroovyMethods.withWriter(newWriter(self, charset, false, writeBom), closure);
    }

    /**
     * Create a new BufferedWriter which will append to this
     * file.  The writer is passed to the closure and will be closed before
     * this method returns.  The writer will use the given charset encoding,
     * but will not write a BOM.
     *
     * @param self    a Path
     * @param charset the charset used
     * @param closure a closure
     * @return the value returned by the closure
     * @throws java.io.IOException if an IOException occurs.
     * @since 2.3.0
     */
    public static <T> T withWriterAppend(Path self, String charset, @ClosureParams(value = SimpleType.class, options = "java.io.BufferedWriter") Closure<T> closure) throws IOException {
        return withWriterAppend(self, charset, false, closure);
    }

    /**
     * Create a new BufferedWriter which will append to this
     * file.  The writer is passed to the closure and will be closed before
     * this method returns.  The writer will use the given charset encoding.
     * If the given charset is "UTF-16BE" or "UTF-16LE" (or an equivalent alias),
     * <code>writeBom</code> is <code>true</code>, and the file doesn't already exist,
     * the requisite byte order mark is written to the stream when the writer is created.
     *
     * @param self     a Path
     * @param charset  the charset used
     * @param writeBom whether to write the BOM
     * @param closure  a closure
     * @return the value returned by the closure
     * @throws java.io.IOException if an IOException occurs.
     * @since 2.5.0
     */
    public static <T> T withWriterAppend(Path self, String charset, boolean writeBom, @ClosureParams(value = SimpleType.class, options = "java.io.BufferedWriter") Closure<T> closure) throws IOException {
        return IOGroovyMethods.withWriter(newWriter(self, charset, true, writeBom), closure);
    }

    /**
     * Create a new BufferedWriter for this file in append mode.  The writer
     * is passed to the closure and is closed after the closure returns.
     * The writer will not write a BOM.
     *
     * @param self    a Path
     * @param closure a closure
     * @return the value returned by the closure
     * @throws java.io.IOException if an IOException occurs.
     * @since 2.3.0
     */
    public static <T> T withWriterAppend(Path self, @ClosureParams(value = SimpleType.class, options = "java.io.BufferedWriter") Closure<T> closure) throws IOException {
        return withWriterAppend(self, Charset.defaultCharset().name(), closure);
    }

    /**
     * Create a new PrintWriter for this file.
     *
     * @param self a Path
     * @return the created PrintWriter
     * @throws java.io.IOException if an IOException occurs.
     * @since 2.3.0
     */
    public static PrintWriter newPrintWriter(Path self) throws IOException {
        return new GroovyPrintWriter(newWriter(self));
    }

    /**
     * Create a new PrintWriter for this file, using specified
     * charset.
     *
     * @param self    a Path
     * @param charset the charset
     * @return a PrintWriter
     * @throws java.io.IOException if an IOException occurs.
     * @since 2.3.0
     */
    public static PrintWriter newPrintWriter(Path self, String charset) throws IOException {
        return new GroovyPrintWriter(newWriter(self, charset));
    }

    /**
     * Create a new PrintWriter for this file which is then
     * passed it into the given closure. This method ensures the writer
     * is closed after the closure returns.
     *
     * @param self    a Path
     * @param closure the closure to invoke with the PrintWriter
     * @return the value returned by the closure
     * @throws java.io.IOException if an IOException occurs.
     * @since 2.3.0
     */
    public static <T> T withPrintWriter(Path self, @ClosureParams(value = SimpleType.class, options = "java.io.PrintWriter") Closure<T> closure) throws IOException {
        return IOGroovyMethods.withWriter(newPrintWriter(self), closure);
    }

    /**
     * Create a new PrintWriter with a specified charset for
     * this file.  The writer is passed to the closure, and will be closed
     * before this method returns.
     *
     * @param self    a Path
     * @param charset the charset
     * @param closure the closure to invoke with the PrintWriter
     * @return the value returned by the closure
     * @throws java.io.IOException if an IOException occurs.
     * @since 2.3.0
     */
    public static <T> T withPrintWriter(Path self, String charset, @ClosureParams(value = SimpleType.class, options = "java.io.PrintWriter") Closure<T> closure) throws IOException {
        return IOGroovyMethods.withWriter(newPrintWriter(self, charset), closure);
    }

    /**
     * Creates a buffered input stream for this file.
     *
     * @param self a Path
     * @return a BufferedInputStream of the file
     * @throws java.io.FileNotFoundException if the file is not found.
     * @since 2.3.0
     */
    public static BufferedInputStream newInputStream(Path self) throws IOException {
        return new BufferedInputStream(Files.newInputStream(self));
    }

    /**
     * Create a data input stream for this file
     *
     * @param self a Path
     * @return a DataInputStream of the file
     * @throws java.io.FileNotFoundException if the file is not found.
     * @since 2.3.0
     */
    public static DataInputStream newDataInputStream(Path self) throws IOException {
        return new DataInputStream(Files.newInputStream(self));
    }

    /**
     * Traverse through each byte of this Path
     *
     * @param self    a Path
     * @param closure a closure
     * @throws java.io.IOException if an IOException occurs.
     * @see org.codehaus.groovy.runtime.IOGroovyMethods#eachByte(java.io.InputStream, groovy.lang.Closure)
     * @since 2.3.0
     */
    public static void eachByte(Path self, @ClosureParams(value = SimpleType.class, options = "byte") Closure closure) throws IOException {
        BufferedInputStream is = newInputStream(self);
        IOGroovyMethods.eachByte(is, closure);
    }

    /**
     * Traverse through the bytes of this Path, bufferLen bytes at a time.
     *
     * @param self      a Path
     * @param bufferLen the length of the buffer to use.
     * @param closure   a 2 parameter closure which is passed the byte[] and a number of bytes successfully read.
     * @throws java.io.IOException if an IOException occurs.
     * @see org.codehaus.groovy.runtime.IOGroovyMethods#eachByte(java.io.InputStream, int, groovy.lang.Closure)
     * @since 2.3.0
     */
    public static void eachByte(Path self, int bufferLen, @ClosureParams(value = FromString.class, options = "byte[],Integer") Closure closure) throws IOException {
        BufferedInputStream is = newInputStream(self);
        IOGroovyMethods.eachByte(is, bufferLen, closure);
    }

    /**
     * Filters the lines of a Path and creates a Writable in return to
     * stream the filtered lines.
     *
     * @param self    a Path
     * @param closure a closure which returns a boolean indicating to filter
     *                the line or not
     * @return a Writable closure
     * @throws java.io.IOException if <code>self</code> is not readable
     * @see org.codehaus.groovy.runtime.IOGroovyMethods#filterLine(java.io.Reader, groovy.lang.Closure)
     * @since 2.3.0
     */
    public static Writable filterLine(Path self, @ClosureParams(value = SimpleType.class, options = "java.lang.String") Closure closure) throws IOException {
        return IOGroovyMethods.filterLine(newReader(self), closure);
    }

    /**
     * Creates, if needed, any parent directories for the file associated with this Path.
     *
     * @param self a Path
     * @return itself
     * @throws IOException if the parent directories couldn't be created
     */
    public static Path createParentDirectories(Path self, FileAttribute<?>... attrs) throws IOException {
        Files.createDirectories(self.getParent(), attrs);
        return self;
    }

    /**
     * Filters the lines of a Path and creates a Writable in return to
     * stream the filtered lines.
     *
     * @param self    a Path
     * @param charset opens the file with a specified charset
     * @param closure a closure which returns a boolean indicating to filter
     *                the line or not
     * @return a Writable closure
     * @throws java.io.IOException if an IOException occurs
     * @see org.codehaus.groovy.runtime.IOGroovyMethods#filterLine(java.io.Reader, groovy.lang.Closure)
     * @since 2.3.0
     */
    public static Writable filterLine(Path self, String charset, @ClosureParams(value = SimpleType.class, options = "java.lang.String") Closure closure) throws IOException {
        return IOGroovyMethods.filterLine(newReader(self, charset), closure);
    }

    /**
     * Filter the lines from this Path, and write them to the given writer based
     * on the given closure predicate.
     *
     * @param self    a Path
     * @param writer  a writer destination to write filtered lines to
     * @param closure a closure which takes each line as a parameter and returns
     *                <code>true</code> if the line should be written to this writer.
     * @throws java.io.IOException if <code>self</code> is not readable
     * @see org.codehaus.groovy.runtime.IOGroovyMethods#filterLine(java.io.Reader, java.io.Writer, groovy.lang.Closure)
     * @since 2.3.0
     */
    public static void filterLine(Path self, Writer writer, @ClosureParams(value = SimpleType.class, options = "java.lang.String") Closure closure) throws IOException {
        IOGroovyMethods.filterLine(newReader(self), writer, closure);
    }

    /**
     * Filter the lines from this Path, and write them to the given writer based
     * on the given closure predicate.
     *
     * @param self    a Path
     * @param writer  a writer destination to write filtered lines to
     * @param charset opens the file with a specified charset
     * @param closure a closure which takes each line as a parameter and returns
     *                <code>true</code> if the line should be written to this writer.
     * @throws java.io.IOException if an IO error occurs
     * @see org.codehaus.groovy.runtime.IOGroovyMethods#filterLine(java.io.Reader, java.io.Writer, groovy.lang.Closure)
     * @since 2.3.0
     */
    public static void filterLine(Path self, Writer writer, String charset, @ClosureParams(value = SimpleType.class, options = "java.lang.String") Closure closure) throws IOException {
        IOGroovyMethods.filterLine(newReader(self, charset), writer, closure);
    }

    /**
     * Reads the content of the file into a byte array.
     *
     * @param self a Path
     * @return a byte array with the contents of the file.
     * @throws java.io.IOException if an IOException occurs.
     * @since 2.3.0
     */
    public static byte[] readBytes(Path self) throws IOException {
        return Files.readAllBytes(self);
    }

    /**
     * #deprecated use the variant in IOGroovyMethods
     *
     * @see org.codehaus.groovy.runtime.IOGroovyMethods#withCloseable(java.io.Closeable, groovy.lang.Closure)
     * @since 2.3.0
     */
    @Deprecated
    public static <T> T withCloseable(Closeable self, @ClosureParams(value = SimpleType.class, options = "java.io.Closeable") Closure<T> action) throws IOException {
        return IOGroovyMethods.withCloseable(self, action);
    }

}<|MERGE_RESOLUTION|>--- conflicted
+++ resolved
@@ -103,8 +103,6 @@
     }
 
     /**
-<<<<<<< HEAD
-=======
      * Provide the name of the file or directory.
      * @param self a path object
      * @return the name of the file or directory denoted by this path as a string, or an empty string if this path has zero path elements.
@@ -144,7 +142,6 @@
     }
 
     /**
->>>>>>> c54228f6
      * Coerce the path to a {@code boolean} value.
      *
      * @param path a {@code Path} object
