--- conflicted
+++ resolved
@@ -274,17 +274,6 @@
         GroovyMethodDoc methods[] = classDoc.methods();
 
         String setOrGet = methodName.substring(0, Math.min(methodName.length(), 3));
-<<<<<<< HEAD
-        if(setOrGet.equals("set") || setOrGet.equals("get")) {
-            String expectedMethod = setOrGet.equals("set") ? "get" + methodName.substring(3) : "set" + methodName.substring(3);
-
-            for (GroovyMethodDoc methodDoc : methods) {
-                if (methodDoc.name().equals(expectedMethod)) {
-                    //now extract the field name
-                    String fieldName = methodName.substring(3);
-                    fieldName = fieldName.substring(0,1).toLowerCase() + fieldName.substring(1);
-                    SimpleGroovyFieldDoc currentFieldDoc = new SimpleGroovyFieldDoc(fieldName, classDoc);
-=======
         if(setOrGet.equals("set") || setOrGet.equals("get") || setOrGet.contains("is")) {
 
             //find the expectedMethod name
@@ -312,31 +301,26 @@
                     fieldName = fieldName.substring(0,1).toLowerCase() + fieldName.substring(1);
                     SimpleGroovyFieldDoc currentFieldDoc = new SimpleGroovyFieldDoc(fieldName, classDoc);
 
->>>>>>> 6e2ad6dd
                     //Now find the type of the field
                     //If its setter, need to get the type from params
-                    if(expectedMethod.contains("set") && methodDoc.parameters().length >= 1)
+                    if(expectedMethod.contains("set") && methodDoc.parameters().length >= 1 && methodDoc.returnType().typeName().equals("void")
+                                                      && currentMethodDoc.parameters().length == 0)
                     {
                         String typeName = methodDoc.parameters()[0].typeName();
                         currentFieldDoc.setType(new SimpleGroovyType(typeName));
                     }
-                    else {
+                    else if(methodDoc.parameters().length == 0 && currentMethodDoc.returnType().typeName().equals("void")) {
                         //If not setter, get the type info from return type of get* method.
                         currentFieldDoc.setType(methodDoc.returnType());
                     }
 
-<<<<<<< HEAD
-                    classDoc.addProperty(currentFieldDoc);
-                    break;
-=======
-                    //interested only in public methods
-                    if(methodDoc.isPublic() && currentMethodDoc.isPublic()) {
+                    //interested only in public methods and make sure fields type is already added
+                    if(methodDoc.isPublic() && currentMethodDoc.isPublic() && currentFieldDoc.type() != null) {
                         classDoc.addProperty(currentFieldDoc);
                         break;
                     }
                     else
                         continue;
->>>>>>> 6e2ad6dd
                 }
             }
         }
