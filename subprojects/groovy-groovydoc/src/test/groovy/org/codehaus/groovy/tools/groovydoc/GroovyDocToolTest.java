--- conflicted
+++ resolved
@@ -351,17 +351,6 @@
     }
 
     public void testReOrderPropertiesFromGetterSetter() throws Exception {
-<<<<<<< HEAD
-        testPropertiesFromGetterSetter("GeneratePropertyFromGetSet","Str1 properties should be there","<a href=\"#str1\">str1</a>",true);
-    }
-
-    public void testCheckOtherTypesPropertiesFromGetterSetter() throws Exception {
-        testPropertiesFromGetterSetter("GeneratePropertyFromGetSet","Int properties should be there","<a href=\"#int\">int</a>",true);
-    }
-
-    public void testPropertiesShouldNotBePresentForGetterAlone() throws Exception {
-        testPropertiesFromGetterSetter("GeneratePropertyFromGetSet","ShouldNotBePresent properties shouldnt be there","<a href=\"#shouldNotBePresent\">shouldNotBePresent</a>",false);
-=======
         testPropertiesFromGetterSetter("GeneratePropertyFromGetSet","str1 properties should be there","<a href=\"#str1\">str1</a>",true);
     }
 
@@ -395,7 +384,14 @@
 
     public void testPropertiesShouldBePresentForIsSetBooleanType() throws Exception {
         testPropertiesFromGetterSetter("GeneratePropertyFromGetSet","testBoolean2 properties should be there","<a href=\"#testBoolean2\">testBoolean2</a>",true);
->>>>>>> 6e2ad6dd
+    }
+
+    public void testPropertiesShouldNtBePresentIfSetHasReturnType() throws Exception {
+        testPropertiesFromGetterSetter("GeneratePropertyFromGetSet","returnTypeForSetters properties shouldnt be there","<a href=\"#returnTypeForSetters\">returnTypeForSetters</a>",false);
+    }
+
+    public void testPropertiesShouldNtBePresentIfGetHasParam() throws Exception {
+        testPropertiesFromGetterSetter("GeneratePropertyFromGetSet","paramForGetter properties shouldnt be there","<a href=\"#paramForGetter\">paramForGetter</a>",false);
     }
 
     private void testPropertiesFromGetterSetter(String fileName,String assertMessage,String expected,boolean isTrue) throws Exception
