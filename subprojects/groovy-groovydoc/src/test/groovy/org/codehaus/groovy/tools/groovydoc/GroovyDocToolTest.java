/*
 * Copyright 2007-2013 the original author or authors.
 *
 * Licensed under the Apache License, Version 2.0 (the "License");
 * you may not use this file except in compliance with the License.
 * You may obtain a copy of the License at
 *
 * http://www.apache.org/licenses/LICENSE-2.0
 *
 * Unless required by applicable law or agreed to in writing, software
 * distributed under the License is distributed on an "AS IS" BASIS,
 * WITHOUT WARRANTIES OR CONDITIONS OF ANY KIND, either express or implied.
 * See the License for the specific language governing permissions and
 * limitations under the License.
 *
 */
package org.codehaus.groovy.tools.groovydoc;

import groovy.util.GroovyTestCase;
import groovy.util.HeadlessTestSupport;
import org.codehaus.groovy.groovydoc.*;
import org.codehaus.groovy.tools.groovydoc.gstringTemplates.GroovyDocTemplateInfo;

import java.nio.charset.Charset;
import java.util.ArrayList;
import java.util.List;
import java.util.Properties;
import java.util.regex.Matcher;
import java.util.regex.Pattern;

/**
 * @author Jeremy Rayner
 * @author Andre Steingress
 */
public class GroovyDocToolTest extends GroovyTestCase {
    private static final String MOCK_DIR = "mock/doc";
    private static final String TEMPLATES_DIR = "main/resources/org/codehaus/groovy/tools/groovydoc/gstringTemplates";

    GroovyDocTool xmlTool;
    GroovyDocTool xmlToolForTests;
    GroovyDocTool plainTool;
    GroovyDocTool htmlTool;

    public void setUp() {
        plainTool = new GroovyDocTool(new String[]{"src/test/groovy"});

        // TODO messy coupling of subprojects for legacy reasons, refactor and remove
        xmlTool = new GroovyDocTool(
                new FileSystemResourceManager("src"), // template storage
                new String[] {"src/main/java", "../../src/main", // source file dirs
                        "../../subprojects/groovy-swing/src/main/groovy",
                        "../../subprojects/groovy-swing/src/main/java",
                        "../../subprojects/groovy-xml/src/main/java",
                        "../../subprojects/groovy-console/src/main/groovy",
                        "../../subprojects/groovy-sql/src/main/java"},
                new String[]{TEMPLATES_DIR + "/topLevel/rootDocStructuredData.xml"},
                new String[]{TEMPLATES_DIR + "/packageLevel/packageDocStructuredData.xml"},
                new String[]{TEMPLATES_DIR + "/classLevel/classDocStructuredData.xml"},
                new ArrayList<LinkArgument>(),
                new Properties()
        );

        xmlToolForTests = new GroovyDocTool(
                new FileSystemResourceManager("src"), // template storage
                new String[] {"src/test/groovy", "../../src/test"}, // source file dirs
                new String[]{TEMPLATES_DIR + "/topLevel/rootDocStructuredData.xml"},
                new String[]{TEMPLATES_DIR + "/packageLevel/packageDocStructuredData.xml"},
                new String[]{TEMPLATES_DIR + "/classLevel/classDocStructuredData.xml"},
                new ArrayList<LinkArgument>(),
                new Properties()
        );

        ArrayList<LinkArgument> links = new ArrayList<LinkArgument>();
        LinkArgument link = new LinkArgument();
        link.setHref("http://download.oracle.com/javase/7/docs/api");
        link.setPackages("java.,org.xml.,javax.,org.xml.");
        links.add(link);

        htmlTool = new GroovyDocTool(
                new FileSystemResourceManager("src/main/resources"), // template storage
                new String[] {"src/test/groovy", "../../src/test"}, // source file dirs
                GroovyDocTemplateInfo.DEFAULT_DOC_TEMPLATES,
                GroovyDocTemplateInfo.DEFAULT_PACKAGE_TEMPLATES,
                GroovyDocTemplateInfo.DEFAULT_CLASS_TEMPLATES,
                links,
                new Properties()
        );
    }

    public void testPlainGroovyDocTool() throws Exception {
        List<String> srcList = new ArrayList<String>();
        srcList.add("org/codehaus/groovy/tools/groovydoc/GroovyDocToolTest.java");
        plainTool.add(srcList);
        GroovyRootDoc root = plainTool.getRootDoc();

        // loop through classes in tree
        GroovyClassDoc[] classDocs = root.classes();
        for (int i = 0; i < classDocs.length; i++) {
            GroovyClassDoc clazz = root.classes()[i];
            assertEquals("GroovyDocToolTest", clazz.name());

            // loop through methods in class
            boolean seenThisMethod = false;
            GroovyMethodDoc[] methodDocs = clazz.methods();
            for (int j = 0; j < methodDocs.length; j++) {
                GroovyMethodDoc method = clazz.methods()[j];
                if ("testPlainGroovyDocTool".equals(method.name())) {
                    seenThisMethod = true;
                    break;
                }
            }
            assertTrue(seenThisMethod);
        }
    }

    public void testGroovyDocTheCategoryMethodClass() throws Exception {
        if (HeadlessTestSupport.isHeadless()) {
            return;
        }
        List<String> srcList = new ArrayList<String>();
        srcList.add("groovy/util/CliBuilder.groovy");
        srcList.add("groovy/lang/GroovyLogTestCase.groovy");
        srcList.add("groovy/mock/interceptor/StrictExpectation.groovy");
        srcList.add("groovy/ui/Console.groovy");
        srcList.add("org/codehaus/groovy/runtime/GroovyCategorySupport.java");
        srcList.add("org/codehaus/groovy/runtime/ConvertedMap.java");
        xmlTool.add(srcList);
        MockOutputTool output = new MockOutputTool();
        xmlTool.renderToOutput(output, MOCK_DIR);

        String groovyCategorySupportDocument = output.getText(MOCK_DIR + "/org/codehaus/groovy/runtime/GroovyCategorySupport.html");
        assertTrue(groovyCategorySupportDocument != null &&
                groovyCategorySupportDocument.indexOf("<method modifiers=\"public static \" returns=\"boolean\" name=\"hasCategoryInAnyThread\">") > 0);

        String categoryMethodDocument = output.getText(MOCK_DIR + "/org/codehaus/groovy/runtime/GroovyCategorySupport.CategoryMethodList.html");
        assertTrue(categoryMethodDocument != null &&
                categoryMethodDocument.indexOf("<method modifiers=\"public \" returns=\"boolean\" name=\"add\">") > 0);

        String packageDocument = output.getText(MOCK_DIR + "/org/codehaus/groovy/runtime/packageDocStructuredData.xml");
        assertTrue("Failed to find 'packageDocStructuredData.xml' in generated output", packageDocument != null);
        assertTrue(packageDocument.indexOf("<class name=\"GroovyCategorySupport\" />") > 0);
        assertTrue(packageDocument.indexOf("<class name=\"GroovyCategorySupport.CategoryMethod\" />") > 0);

        String rootDocument = output.getText(MOCK_DIR + "/rootDocStructuredData.xml");
        assertTrue("Failed to find 'rootDocStructuredData.xml' in generated output", rootDocument != null);
        assertTrue(rootDocument.indexOf("<package name=\"org/codehaus/groovy/runtime\" />") > 0);
        assertTrue(rootDocument.indexOf("<class path=\"org/codehaus/groovy/runtime/GroovyCategorySupport\" name=\"GroovyCategorySupport\" />") > 0);
        assertTrue(rootDocument.indexOf("<class path=\"org/codehaus/groovy/runtime/GroovyCategorySupport.CategoryMethod\" name=\"GroovyCategorySupport.CategoryMethod\" />") > 0);
    }

    public void testConstructors() throws Exception {
        if (HeadlessTestSupport.isHeadless()) {
            return;
        }
        List<String> srcList = new ArrayList<String>();
        String base = "groovy/ui/Console";
        srcList.add(base + ".groovy");
        xmlTool.add(srcList);
        MockOutputTool output = new MockOutputTool();
        xmlTool.renderToOutput(output, MOCK_DIR);
        String consoleDoc = output.getText(MOCK_DIR + "/" + base + ".html");
        assertNotNull("No GroovyDoc found for " + base, consoleDoc);
        assertTrue(consoleDoc.indexOf("<constructor modifiers=\"public \" name=\"Console\">") > 0);
        assertTrue(consoleDoc.indexOf("<parameter type=\"java.lang.ClassLoader\" name=\"parent\" />") > 0);
    }

    public void testClassComment() throws Exception {
        List<String> srcList = new ArrayList<String>();
        String base = "groovy/xml/DOMBuilder";
        srcList.add(base + ".java");
        xmlTool.add(srcList);
        MockOutputTool output = new MockOutputTool();
        xmlTool.renderToOutput(output, MOCK_DIR);
        String domBuilderDoc = output.getText(MOCK_DIR + "/" + base + ".html");
        assertNotNull("No GroovyDoc found for " + base, domBuilderDoc);
        assertTrue(domBuilderDoc.contains("A helper class for creating a W3C DOM tree"));
    }

    public void testMethodComment() throws Exception {
        List<String> srcList = new ArrayList<String>();
        srcList.add("groovy/model/DefaultTableColumn.java");
        xmlTool.add(srcList);
        MockOutputTool output = new MockOutputTool();
        xmlTool.renderToOutput(output, MOCK_DIR);
        String defTabColDoc = output.getText(MOCK_DIR + "/groovy/model/DefaultTableColumn.html");
        assertTrue(defTabColDoc.contains("Evaluates the value of a cell"));
    }

    public void testPackageName() throws Exception {
        List<String> srcList = new ArrayList<String>();
        String base = "groovy/xml/DOMBuilder";
        srcList.add(base + ".java");
        xmlTool.add(srcList);
        MockOutputTool output = new MockOutputTool();
        xmlTool.renderToOutput(output, MOCK_DIR);
        String domBuilderDoc = output.getText(MOCK_DIR + "/" + base + ".html");
        assertNotNull("No GroovyDoc found for " + base, domBuilderDoc);
        assertTrue(domBuilderDoc.contains("<containingPackage name=\"groovy/xml\">groovy.xml</containingPackage>"));
    }

    public void testExtendsClauseWithoutSuperClassInTree() throws Exception {
        List<String> srcList = new ArrayList<String>();
        String base = "groovy/xml/DOMBuilder";
        srcList.add(base + ".java");
        xmlTool.add(srcList);
        MockOutputTool output = new MockOutputTool();
        xmlTool.renderToOutput(output, MOCK_DIR);
        String domBuilderDoc = output.getText(MOCK_DIR + "/" + base + ".html");
        assertNotNull("No GroovyDoc found for " + base, domBuilderDoc);
        assertTrue(domBuilderDoc.contains("<extends>BuilderSupport</extends>"));
    }

    public void testExtendsClauseWithSuperClassInTree() throws Exception {
        List<String> srcList = new ArrayList<String>();
        String base = "groovy/xml/DOMBuilder";
        srcList.add(base + ".java");
        srcList.add("groovy/util/BuilderSupport.java");
        xmlTool.add(srcList);
        MockOutputTool output = new MockOutputTool();
        xmlTool.renderToOutput(output, MOCK_DIR);
        String domBuilderDoc = output.getText(MOCK_DIR + "/" + base + ".html");
        assertNotNull("No GroovyDoc found for " + base, domBuilderDoc);
        assertTrue(domBuilderDoc.contains("<extends>BuilderSupport</extends>"));
    }

    public void testInterfaceExtendsClauseWithMultipleInterfaces() throws Exception {
        List<String> srcList = new ArrayList<String>();
        srcList.add("org/codehaus/groovy/tools/groovydoc/testfiles/GroovyInterfaceWithMultipleInterfaces.groovy");
        srcList.add("org/codehaus/groovy/tools/groovydoc/testfiles/JavaInterfaceWithMultipleInterfaces.java");
        srcList.add("org/codehaus/groovy/tools/groovydoc/testfiles/GroovyInterface1.groovy");
        srcList.add("org/codehaus/groovy/tools/groovydoc/testfiles/JavaInterface1.java");
        xmlToolForTests.add(srcList);
        MockOutputTool output = new MockOutputTool();
        xmlToolForTests.renderToOutput(output, MOCK_DIR);

        String groovyClassDoc = output.getText(MOCK_DIR + "/org/codehaus/groovy/tools/groovydoc/testfiles/GroovyInterfaceWithMultipleInterfaces.html");
        assertTrue(groovyClassDoc.indexOf("<interface>JavaInterface1</interface>") > 0);
        assertTrue(groovyClassDoc.indexOf("<interface>GroovyInterface1</interface>") > 0);
        assertTrue(groovyClassDoc.indexOf("<interface>Runnable</interface>") > 0);

        String javaClassDoc = output.getText(MOCK_DIR + "/org/codehaus/groovy/tools/groovydoc/testfiles/JavaInterfaceWithMultipleInterfaces.html");
        assertTrue(javaClassDoc.indexOf("<interface>JavaInterface1</interface>") > 0);
        assertTrue(javaClassDoc.indexOf("<interface>GroovyInterface1</interface>") > 0);
        assertTrue(javaClassDoc.indexOf("<interface>Runnable</interface>") > 0);
    }

    public void testImplementsClauseWithMultipleInterfaces() throws Exception {
        List<String> srcList = new ArrayList<String>();
        srcList.add("org/codehaus/groovy/tools/groovydoc/testfiles/GroovyClassWithMultipleInterfaces.groovy");
        srcList.add("org/codehaus/groovy/tools/groovydoc/testfiles/JavaClassWithMultipleInterfaces.java");
        srcList.add("org/codehaus/groovy/tools/groovydoc/testfiles/GroovyInterface1.groovy");
        srcList.add("org/codehaus/groovy/tools/groovydoc/testfiles/JavaInterface1.java");
        xmlToolForTests.add(srcList);
        MockOutputTool output = new MockOutputTool();
        xmlToolForTests.renderToOutput(output, MOCK_DIR);

        String groovyClassDoc = output.getText(MOCK_DIR + "/org/codehaus/groovy/tools/groovydoc/testfiles/GroovyClassWithMultipleInterfaces.html");
        assertTrue(groovyClassDoc.indexOf("<interface>JavaInterface1</interface>") > 0);
        assertTrue(groovyClassDoc.indexOf("<interface>GroovyInterface1</interface>") > 0);
        assertTrue(groovyClassDoc.indexOf("<interface>Runnable</interface>") > 0);

        String javaClassDoc = output.getText(MOCK_DIR + "/org/codehaus/groovy/tools/groovydoc/testfiles/JavaClassWithMultipleInterfaces.html");
        assertTrue(javaClassDoc.indexOf("<interface>JavaInterface1</interface>") > 0);
        assertTrue(javaClassDoc.indexOf("<interface>GroovyInterface1</interface>") > 0);
        assertTrue(javaClassDoc.indexOf("<interface>Runnable</interface>") > 0);
    }

    public void testFullyQualifiedNamesInImplementsClause() throws Exception {
        List<String> srcList = new ArrayList<String>();
        srcList.add("org/codehaus/groovy/tools/groovydoc/testfiles/GroovyClassWithMultipleInterfaces.groovy");
        srcList.add("org/codehaus/groovy/tools/groovydoc/testfiles/JavaClassWithMultipleInterfaces.java");
        srcList.add("org/codehaus/groovy/tools/groovydoc/testfiles/GroovyInterface1.groovy");
        srcList.add("org/codehaus/groovy/tools/groovydoc/testfiles/JavaInterface1.java");
        xmlToolForTests.add(srcList);
        MockOutputTool output = new MockOutputTool();
        xmlToolForTests.renderToOutput(output, MOCK_DIR);

        String groovyClassDoc = output.getText(MOCK_DIR + "/org/codehaus/groovy/tools/groovydoc/testfiles/GroovyClassWithMultipleInterfaces.html");
        assertTrue(groovyClassDoc.indexOf("<interface>GroovyInterface1</interface>") > 0);
        assertTrue(groovyClassDoc.indexOf("<interface>Runnable</interface>") > 0);

        String javaClassDoc = output.getText(MOCK_DIR + "/org/codehaus/groovy/tools/groovydoc/testfiles/JavaClassWithMultipleInterfaces.html");
        assertTrue(javaClassDoc.indexOf("<interface>JavaInterface1</interface>") > 0);
        assertTrue(javaClassDoc.indexOf("<interface>Runnable</interface>") > 0);
    }

    public void testDefaultPackage() throws Exception {
        List<String> srcList = new ArrayList<String>();
        srcList.add("UberTestCaseBugs.java");
        xmlToolForTests.add(srcList);
        MockOutputTool output = new MockOutputTool();
        xmlToolForTests.renderToOutput(output, MOCK_DIR);
        String domBuilderDoc = output.getText(MOCK_DIR + "/DefaultPackage/UberTestCaseBugs.html");
        assertTrue(domBuilderDoc.indexOf("<extends>TestCase</extends>") > 0);
    }

    public void testStaticModifier() throws Exception {
        if (HeadlessTestSupport.isHeadless()) {
            return;
        }
        List<String> srcList = new ArrayList<String>();
        String base = "groovy/swing/binding/AbstractButtonProperties";
        srcList.add(base + ".java");
        xmlTool.add(srcList);
        MockOutputTool output = new MockOutputTool();
        xmlTool.renderToOutput(output, MOCK_DIR);
        String abstractButtonPropertiesDoc = output.getText(MOCK_DIR + "/" + base + ".html");
        assertNotNull("No GroovyDoc found for " + base, abstractButtonPropertiesDoc);
        assertTrue("static not found in: \"" + abstractButtonPropertiesDoc + "\"", abstractButtonPropertiesDoc.contains("static"));
    }

    public void testAnonymousInnerClassMethodsNotIncluded() throws Exception {
        if (HeadlessTestSupport.isHeadless()) {
            return;
        }
        List<String> srcList = new ArrayList<String>();
        String base = "groovy/swing/binding/AbstractButtonProperties";
        srcList.add(base + ".java");
        xmlTool.add(srcList);
        MockOutputTool output = new MockOutputTool();
        xmlTool.renderToOutput(output, MOCK_DIR);
        String abstractButtonPropertiesDoc = output.getText(MOCK_DIR + "/" + base + ".html");
        assertNotNull("No GroovyDoc found for " + base, abstractButtonPropertiesDoc);
        assertTrue("createBinding found in: \"" + abstractButtonPropertiesDoc + "\"", !abstractButtonPropertiesDoc.contains("createBinding"));
    }

    public void testMultipleConstructorError() throws Exception {
        List<String> srcList = new ArrayList<String>();
        srcList.add("groovy/sql/Sql.java");
        xmlTool.add(srcList);
        MockOutputTool output = new MockOutputTool();
        xmlTool.renderToOutput(output, MOCK_DIR);
        String sqlDoc = output.getText(MOCK_DIR + "/groovy/sql/Sql.html");
        assertTrue(sqlDoc.indexOf("<method modifiers=\"public static \" returns=\"InParameter\" name=\"VARBINARY\">") > 0); // VARBINARY() and other methods in Sql.java were assumed to be Constructors, make sure they aren't anymore...
    }

    public void testReturnTypeResolution() throws Exception {
        List<String> srcList = new ArrayList<String>();
        srcList.add("org/codehaus/groovy/tools/groovydoc/SimpleGroovyRootDoc.java");
        srcList.add("org/codehaus/groovy/groovydoc/GroovyClassDoc.java");
        xmlTool.add(srcList);
        MockOutputTool output = new MockOutputTool();
        xmlTool.renderToOutput(output, MOCK_DIR);
        String text = output.getText(MOCK_DIR + "/org/codehaus/groovy/tools/groovydoc/SimpleGroovyRootDoc.html");
        assertTrue(text.indexOf("org.codehaus.groovy.groovydoc.GroovyClassDoc") > 0);
    }

    public void testParameterTypeResolution() throws Exception {
        List<String> srcList = new ArrayList<String>();
        srcList.add("org/codehaus/groovy/tools/groovydoc/SimpleGroovyRootDoc.java");
        srcList.add("org/codehaus/groovy/groovydoc/GroovyPackageDoc.java");
        xmlTool.add(srcList);
        MockOutputTool output = new MockOutputTool();
        xmlTool.renderToOutput(output, MOCK_DIR);
        String text = output.getText(MOCK_DIR + "/org/codehaus/groovy/tools/groovydoc/SimpleGroovyRootDoc.html");
        assertTrue(text.indexOf("<parameter type=\"org.codehaus.groovy.groovydoc.GroovyPackageDoc\"") > 0);
    }

    public void testFileEncodingFallbackToCharset() throws Exception {
        String expectedCharset = "ISO-88591";

        Properties props = new Properties();
        props.setProperty("charset", expectedCharset);

        GroovyDocTool tool = new GroovyDocTool(
                new FileSystemResourceManager("src"),
                new String[0],
                new String[0],
                new String[0],
                new String[0],
                new ArrayList<LinkArgument>(),
                props);

        assertEquals("'fileEncoding' falls back to 'charset' if not provided", expectedCharset, tool.properties.getProperty("fileEncoding"));
    }

    public void testCharsetFallbackToFileEncoding() throws Exception {
        String expectedCharset = "ISO-88591";

        Properties props = new Properties();
        props.setProperty("fileEncoding", expectedCharset);

        GroovyDocTool tool = new GroovyDocTool(
                new FileSystemResourceManager("src"),
                new String[0],
                new String[0],
                new String[0],
                new String[0],
                new ArrayList<LinkArgument>(),
                props);

        assertEquals("'charset' falls back to 'fileEncoding' if not provided", expectedCharset, tool.properties.getProperty("charset"));

    }

    public void testFileEncodingCharsetFallbackToDefaultCharset() throws Exception {
        String expectedCharset = Charset.defaultCharset().name();

        GroovyDocTool tool = new GroovyDocTool(
                new FileSystemResourceManager("src"),
                new String[0],
                new String[0],
                new String[0],
                new String[0],
                new ArrayList<LinkArgument>(),
                new Properties());

        assertEquals("'charset' falls back to the default charset", expectedCharset, tool.properties.getProperty("charset"));
        assertEquals("'fileEncoding' falls back to the default charset", expectedCharset, tool.properties.getProperty("fileEncoding"));
    }

<<<<<<< HEAD
    // GROOVY-5940
    public void testWrongPackageNameInClassHierarchyWithPlainTool() throws Exception {
        List<String> srcList = new ArrayList<String>();

        String fullPathBaseA = "org/codehaus/groovy/tools/groovydoc/testfiles/a/Base";
        srcList.add(fullPathBaseA + ".groovy");

        String fullPathBaseB = "org/codehaus/groovy/tools/groovydoc/testfiles/b/Base";
        srcList.add(fullPathBaseB + ".groovy");

        String fullPathBaseC = "org/codehaus/groovy/tools/groovydoc/testfiles/c/Base";

        srcList.add("org/codehaus/groovy/tools/groovydoc/testfiles/a/DescendantA.groovy");
        srcList.add("org/codehaus/groovy/tools/groovydoc/testfiles/b/DescendantB.groovy");
        srcList.add("org/codehaus/groovy/tools/groovydoc/testfiles/a/DescendantC.groovy");
        srcList.add("org/codehaus/groovy/tools/groovydoc/testfiles/a/DescendantD.groovy");
        srcList.add("org/codehaus/groovy/tools/groovydoc/testfiles/c/DescendantE.groovy");
        srcList.add("org/codehaus/groovy/tools/groovydoc/testfiles/c/DescendantF.groovy");

        plainTool.add(srcList);

        GroovyRootDoc root = plainTool.getRootDoc();

        // loop through classes in tree
        GroovyClassDoc classDocDescendantA = getGroovyClassDocByName(root, "DescendantA");
        assertTrue(fullPathBaseA.equals(root.classNamed(classDocDescendantA, "Base").getFullPathName()));

        GroovyClassDoc classDocDescendantB = getGroovyClassDocByName(root, "DescendantB");
        assertTrue(fullPathBaseB.equals(root.classNamed(classDocDescendantB, "Base").getFullPathName()));

        GroovyClassDoc classDocDescendantC = getGroovyClassDocByName(root, "DescendantC");
        assertTrue(fullPathBaseA.equals(root.classNamed(classDocDescendantC, "Base").getFullPathName()));

        GroovyClassDoc classDocDescendantD = getGroovyClassDocByName(root, "DescendantD");
        assertTrue(fullPathBaseA.equals(root.classNamed(classDocDescendantD, "Base").getFullPathName()));

        GroovyClassDoc classDocDescendantE = getGroovyClassDocByName(root, "DescendantE");
        assertTrue(fullPathBaseC.equals(root.classNamed(classDocDescendantE, "Base").getFullPathName()));

        GroovyClassDoc classDocDescendantF = getGroovyClassDocByName(root, "DescendantF");
        assertTrue(fullPathBaseC.equals(root.classNamed(classDocDescendantF, "Base").getFullPathName()));
    }

    private GroovyClassDoc getGroovyClassDocByName(GroovyRootDoc root, String name) {
        GroovyClassDoc[] classes = root.classes();

        for (GroovyClassDoc clazz : classes) {
            if (clazz.getFullPathName().endsWith(name)) {
                return clazz;
            }
        }

        return null;
=======
    // GROOVY-5939
    public void testArrayPropertyLinkWithSelfReference() throws Exception {
        List<String> srcList = new ArrayList<String>();
        srcList.add("org/codehaus/groovy/tools/groovydoc/testfiles/ArrayPropertyLink.groovy");
        htmlTool.add(srcList);

        MockOutputTool output = new MockOutputTool();
        htmlTool.renderToOutput(output, MOCK_DIR);
        String arrayPropertyLinkDoc = output.getText(MOCK_DIR + "/org/codehaus/groovy/tools/groovydoc/testfiles/ArrayPropertyLink.html");

        Pattern p = Pattern.compile("<a(.+?)ArrayPropertyLink.html'>(.+?)</a>\\[\\]");
        Matcher m = p.matcher(arrayPropertyLinkDoc);

        assertTrue(m.find());
        assertEquals("There has to be at least a single reference to the ArrayPropertyLink[]", "ArrayPropertyLink", m.group(2));
    }

    public void testArrayPropertyLinkWithExternalReference() throws Exception {
        List<String> srcList = new ArrayList<String>();
        srcList.add("org/codehaus/groovy/tools/groovydoc/testfiles/PropertyLink.groovy");
        srcList.add("org/codehaus/groovy/tools/groovydoc/testfiles/ArrayPropertyLink.groovy");
        htmlTool.add(srcList);

        MockOutputTool output = new MockOutputTool();
        htmlTool.renderToOutput(output, MOCK_DIR);
        String propertyLinkDoc = output.getText(MOCK_DIR + "/org/codehaus/groovy/tools/groovydoc/testfiles/PropertyLink.html");

        Pattern p = Pattern.compile("<a(.+?)ArrayPropertyLink.html'>(.+?)</a>\\[\\]");
        Matcher m = p.matcher(propertyLinkDoc);

        assertTrue(m.find());
        assertEquals("There has to be at least a single reference to the ArrayPropertyLink[]", "ArrayPropertyLink", m.group(2));
    }

    public void testInnerEnumReference() throws Exception {
        List<String> srcList = new ArrayList<String>();

        srcList.add("org/codehaus/groovy/tools/groovydoc/testfiles/InnerEnum.groovy");
        srcList.add("org/codehaus/groovy/tools/groovydoc/testfiles/InnerClassProperty.groovy");
        htmlTool.add(srcList);

        MockOutputTool output = new MockOutputTool();
        htmlTool.renderToOutput(output, MOCK_DIR);
        String derivDoc = output.getText(MOCK_DIR + "/org/codehaus/groovy/tools/groovydoc/testfiles/InnerClassProperty.html");

        Pattern p = Pattern.compile("<a(.+?)testfiles/InnerEnum.Enum.html'>(.+?)</a>");
        Matcher m = p.matcher(derivDoc);

        assertTrue(m.find());
        assertEquals("There has to be a reference to class Enum", "Enum", m.group(2));
    }

    public void testClassAliasing() throws Exception {

        List<String> srcList = new ArrayList<String>();
        srcList.add("org/codehaus/groovy/tools/groovydoc/testfiles/Alias.groovy");
        htmlTool.add(srcList);

        MockOutputTool output = new MockOutputTool();
        htmlTool.renderToOutput(output, MOCK_DIR);
        String derivDoc = output.getText(MOCK_DIR + "/org/codehaus/groovy/tools/groovydoc/testfiles/Alias.html");

        Pattern p = Pattern.compile("<a(.+?)java/util/ArrayList.html' title='ArrayList'>(.+?)</a>");
        Matcher m = p.matcher(derivDoc);

        assertTrue(m.find());
        assertEquals("There has to be a reference to class ArrayList", "ArrayList", m.group(2));
>>>>>>> 752dbb6e
    }
}<|MERGE_RESOLUTION|>--- conflicted
+++ resolved
@@ -409,7 +409,6 @@
         assertEquals("'fileEncoding' falls back to the default charset", expectedCharset, tool.properties.getProperty("fileEncoding"));
     }
 
-<<<<<<< HEAD
     // GROOVY-5940
     public void testWrongPackageNameInClassHierarchyWithPlainTool() throws Exception {
         List<String> srcList = new ArrayList<String>();
@@ -453,6 +452,75 @@
         assertTrue(fullPathBaseC.equals(root.classNamed(classDocDescendantF, "Base").getFullPathName()));
     }
 
+    // GROOVY-5939
+    public void testArrayPropertyLinkWithSelfReference() throws Exception {
+        List<String> srcList = new ArrayList<String>();
+        srcList.add("org/codehaus/groovy/tools/groovydoc/testfiles/ArrayPropertyLink.groovy");
+        htmlTool.add(srcList);
+
+        MockOutputTool output = new MockOutputTool();
+        htmlTool.renderToOutput(output, MOCK_DIR);
+        String arrayPropertyLinkDoc = output.getText(MOCK_DIR + "/org/codehaus/groovy/tools/groovydoc/testfiles/ArrayPropertyLink.html");
+
+        Pattern p = Pattern.compile("<a(.+?)ArrayPropertyLink.html'>(.+?)</a>\\[\\]");
+        Matcher m = p.matcher(arrayPropertyLinkDoc);
+
+        assertTrue(m.find());
+        assertEquals("There has to be at least a single reference to the ArrayPropertyLink[]", "ArrayPropertyLink", m.group(2));
+    }
+
+    public void testArrayPropertyLinkWithExternalReference() throws Exception {
+        List<String> srcList = new ArrayList<String>();
+        srcList.add("org/codehaus/groovy/tools/groovydoc/testfiles/PropertyLink.groovy");
+        srcList.add("org/codehaus/groovy/tools/groovydoc/testfiles/ArrayPropertyLink.groovy");
+        htmlTool.add(srcList);
+
+        MockOutputTool output = new MockOutputTool();
+        htmlTool.renderToOutput(output, MOCK_DIR);
+        String propertyLinkDoc = output.getText(MOCK_DIR + "/org/codehaus/groovy/tools/groovydoc/testfiles/PropertyLink.html");
+
+        Pattern p = Pattern.compile("<a(.+?)ArrayPropertyLink.html'>(.+?)</a>\\[\\]");
+        Matcher m = p.matcher(propertyLinkDoc);
+
+        assertTrue(m.find());
+        assertEquals("There has to be at least a single reference to the ArrayPropertyLink[]", "ArrayPropertyLink", m.group(2));
+    }
+
+    public void testInnerEnumReference() throws Exception {
+        List<String> srcList = new ArrayList<String>();
+
+        srcList.add("org/codehaus/groovy/tools/groovydoc/testfiles/InnerEnum.groovy");
+        srcList.add("org/codehaus/groovy/tools/groovydoc/testfiles/InnerClassProperty.groovy");
+        htmlTool.add(srcList);
+
+        MockOutputTool output = new MockOutputTool();
+        htmlTool.renderToOutput(output, MOCK_DIR);
+        String derivDoc = output.getText(MOCK_DIR + "/org/codehaus/groovy/tools/groovydoc/testfiles/InnerClassProperty.html");
+
+        Pattern p = Pattern.compile("<a(.+?)testfiles/InnerEnum.Enum.html'>(.+?)</a>");
+        Matcher m = p.matcher(derivDoc);
+
+        assertTrue(m.find());
+        assertEquals("There has to be a reference to class Enum", "Enum", m.group(2));
+    }
+
+    public void testClassAliasing() throws Exception {
+
+        List<String> srcList = new ArrayList<String>();
+        srcList.add("org/codehaus/groovy/tools/groovydoc/testfiles/Alias.groovy");
+        htmlTool.add(srcList);
+
+        MockOutputTool output = new MockOutputTool();
+        htmlTool.renderToOutput(output, MOCK_DIR);
+        String derivDoc = output.getText(MOCK_DIR + "/org/codehaus/groovy/tools/groovydoc/testfiles/Alias.html");
+
+        Pattern p = Pattern.compile("<a(.+?)java/util/ArrayList.html' title='ArrayList'>(.+?)</a>");
+        Matcher m = p.matcher(derivDoc);
+
+        assertTrue(m.find());
+        assertEquals("There has to be a reference to class ArrayList", "ArrayList", m.group(2));
+    }
+
     private GroovyClassDoc getGroovyClassDocByName(GroovyRootDoc root, String name) {
         GroovyClassDoc[] classes = root.classes();
 
@@ -463,74 +531,5 @@
         }
 
         return null;
-=======
-    // GROOVY-5939
-    public void testArrayPropertyLinkWithSelfReference() throws Exception {
-        List<String> srcList = new ArrayList<String>();
-        srcList.add("org/codehaus/groovy/tools/groovydoc/testfiles/ArrayPropertyLink.groovy");
-        htmlTool.add(srcList);
-
-        MockOutputTool output = new MockOutputTool();
-        htmlTool.renderToOutput(output, MOCK_DIR);
-        String arrayPropertyLinkDoc = output.getText(MOCK_DIR + "/org/codehaus/groovy/tools/groovydoc/testfiles/ArrayPropertyLink.html");
-
-        Pattern p = Pattern.compile("<a(.+?)ArrayPropertyLink.html'>(.+?)</a>\\[\\]");
-        Matcher m = p.matcher(arrayPropertyLinkDoc);
-
-        assertTrue(m.find());
-        assertEquals("There has to be at least a single reference to the ArrayPropertyLink[]", "ArrayPropertyLink", m.group(2));
-    }
-
-    public void testArrayPropertyLinkWithExternalReference() throws Exception {
-        List<String> srcList = new ArrayList<String>();
-        srcList.add("org/codehaus/groovy/tools/groovydoc/testfiles/PropertyLink.groovy");
-        srcList.add("org/codehaus/groovy/tools/groovydoc/testfiles/ArrayPropertyLink.groovy");
-        htmlTool.add(srcList);
-
-        MockOutputTool output = new MockOutputTool();
-        htmlTool.renderToOutput(output, MOCK_DIR);
-        String propertyLinkDoc = output.getText(MOCK_DIR + "/org/codehaus/groovy/tools/groovydoc/testfiles/PropertyLink.html");
-
-        Pattern p = Pattern.compile("<a(.+?)ArrayPropertyLink.html'>(.+?)</a>\\[\\]");
-        Matcher m = p.matcher(propertyLinkDoc);
-
-        assertTrue(m.find());
-        assertEquals("There has to be at least a single reference to the ArrayPropertyLink[]", "ArrayPropertyLink", m.group(2));
-    }
-
-    public void testInnerEnumReference() throws Exception {
-        List<String> srcList = new ArrayList<String>();
-
-        srcList.add("org/codehaus/groovy/tools/groovydoc/testfiles/InnerEnum.groovy");
-        srcList.add("org/codehaus/groovy/tools/groovydoc/testfiles/InnerClassProperty.groovy");
-        htmlTool.add(srcList);
-
-        MockOutputTool output = new MockOutputTool();
-        htmlTool.renderToOutput(output, MOCK_DIR);
-        String derivDoc = output.getText(MOCK_DIR + "/org/codehaus/groovy/tools/groovydoc/testfiles/InnerClassProperty.html");
-
-        Pattern p = Pattern.compile("<a(.+?)testfiles/InnerEnum.Enum.html'>(.+?)</a>");
-        Matcher m = p.matcher(derivDoc);
-
-        assertTrue(m.find());
-        assertEquals("There has to be a reference to class Enum", "Enum", m.group(2));
-    }
-
-    public void testClassAliasing() throws Exception {
-
-        List<String> srcList = new ArrayList<String>();
-        srcList.add("org/codehaus/groovy/tools/groovydoc/testfiles/Alias.groovy");
-        htmlTool.add(srcList);
-
-        MockOutputTool output = new MockOutputTool();
-        htmlTool.renderToOutput(output, MOCK_DIR);
-        String derivDoc = output.getText(MOCK_DIR + "/org/codehaus/groovy/tools/groovydoc/testfiles/Alias.html");
-
-        Pattern p = Pattern.compile("<a(.+?)java/util/ArrayList.html' title='ArrayList'>(.+?)</a>");
-        Matcher m = p.matcher(derivDoc);
-
-        assertTrue(m.find());
-        assertEquals("There has to be a reference to class ArrayList", "ArrayList", m.group(2));
->>>>>>> 752dbb6e
     }
 }