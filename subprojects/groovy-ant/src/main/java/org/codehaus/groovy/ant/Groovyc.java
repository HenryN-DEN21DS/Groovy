--- conflicted
+++ resolved
@@ -295,10 +295,7 @@
         for (String allowedJdk : CompilerConfiguration.ALLOWED_JDKS) {
             if (allowedJdk.equals(version)) {
                 this.targetBytecode = version;
-<<<<<<< HEAD
-=======
                 break;
->>>>>>> 5b73f328
             }
         }
     }
